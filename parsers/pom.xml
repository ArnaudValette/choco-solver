<!--

    This file is part of choco-parsers, http://choco-solver.org/

    Copyright (c) 2025, IMT Atlantique. All rights reserved.

    Licensed under the BSD 4-clause license.

    See LICENSE file in the project root for full license information.

-->
<project xmlns="http://maven.apache.org/POM/4.0.0"
         xmlns:xsi="http://www.w3.org/2001/XMLSchema-instance"
         xsi:schemaLocation="http://maven.apache.org/POM/4.0.0 http://maven.apache.org/maven-v4_0_0.xsd">
    <modelVersion>4.0.0</modelVersion>

    <parent>
        <groupId>org.choco-solver</groupId>
        <artifactId>choco</artifactId>
<<<<<<< HEAD
        <version>4.10.17-SNAPSHOT</version>
=======
        <version>4.10.17</version>
>>>>>>> 2a67204a
    </parent>
    <artifactId>choco-parsers</artifactId>
    <packaging>jar</packaging>

    <name>choco-parsers</name>
    <description>Provide parsers from FlatZinc, XCSP3 and MSP to Choco-solver.
    </description>

    <properties>
        <main_dir>.${file.separator}..</main_dir>
    </properties>

    <dependencies>
        <dependency>
            <groupId>org.choco-solver</groupId>
            <artifactId>choco-solver</artifactId>
            <version>${project.version}</version>
        </dependency>
        <dependency>
            <groupId>args4j</groupId>
            <artifactId>args4j</artifactId>
            <version>2.33</version>
        </dependency>
        <dependency>
            <groupId>org.xcsp</groupId>
            <artifactId>xcsp3-tools</artifactId>
            <version>2.4</version>
        </dependency>
        <dependency>
            <groupId>org.antlr</groupId>
            <artifactId>antlr4-runtime</artifactId>
            <version>4.9.3</version>
        </dependency>
        <dependency>
            <groupId>org.antlr</groupId>
            <artifactId>antlr4</artifactId>
            <version>4.9.3</version>
        </dependency>
    </dependencies>

    <build>
        <plugins>
            <plugin>
                <groupId>org.apache.maven.plugins</groupId>
                <artifactId>maven-shade-plugin</artifactId>
                <version>3.4.1</version>
                <executions>
                    <execution>
                        <id>lite</id>
                        <phase>package</phase>
                        <goals>
                            <goal>shade</goal>
                        </goals>
                        <configuration>
                            <minimizeJar>true</minimizeJar>
                            <createDependencyReducedPom>false</createDependencyReducedPom>
                            <shadedArtifactAttached>true</shadedArtifactAttached>
                            <shadedClassifierName>light</shadedClassifierName>
                            <shadedArtifactId>choco-solver</shadedArtifactId>
                            <transformers>
                                <transformer
                                        implementation="org.apache.maven.plugins.shade.resource.ManifestResourceTransformer">
                                    <mainClass>org.chocosolver.parser.Parser</mainClass>
                                </transformer>
                            </transformers>
                            <filters>
                                <filter>
                                    <artifact>org.choco-solver:choco-solver</artifact>
                                    <includes>
                                        <include>**</include>
                                    </includes>
                                </filter>
                                <filter>
                                    <artifact>org.choco-solver:choco-parsers</artifact>
                                    <includes>
                                        <include>**</include>
                                    </includes>
                                </filter>
                                <filter>
                                    <artifact>com.ibm.icu:icu4j</artifact>
                                    <excludes>
                                        <exclude>com/ibm/icu/impl/data/**</exclude>
                                    </excludes>
                                </filter>
                                <filter>
                                    <artifact>org.apache.pdfbox:pdfbox</artifact>
                                    <excludes>
                                        <exclude>org/apache/pdfbox/**</exclude>
                                    </excludes>
                                </filter>
                                <filter>
                                    <artifact>org.apache.fontbox:fontbox</artifact>
                                    <excludes>
                                        <exclude>org/apache/fontbox/**</exclude>
                                    </excludes>
                                </filter>
                            </filters>
                        </configuration>
                    </execution>
                </executions>
            </plugin>
            <plugin>
                <artifactId>maven-assembly-plugin</artifactId>
                <version>3.4.2</version>
                <executions>
                    <execution>
                        <id>make-assembly</id>
                        <phase>package</phase>
                        <goals>
                            <goal>single</goal>
                        </goals>
                        <configuration>
                            <descriptorRefs>
                                jar-with-dependencies
                            </descriptorRefs>
                            <archive>
                                <manifest>
                                    <mainClass>
                                        org.chocosolver.parser.Parser
                                    </mainClass>
                                </manifest>
                            </archive>
                        </configuration>
                    </execution>
                </executions>
            </plugin>
            <plugin>
                <groupId>org.apache.maven.plugins</groupId>
                <artifactId>maven-surefire-plugin</artifactId>
                <version>3.0.0-M7</version>
                <configuration>
                    <!--suppress UnresolvedMavenProperty -->
                    <argLine>${argLine} -Djava.library.path=/usr/local/lib</argLine>
                </configuration>
            </plugin>
            <plugin>
                <groupId>org.antlr</groupId>
                <artifactId>antlr4-maven-plugin</artifactId>
                <!--version 4.5 is the last one that generates
                in the right ouptut directory
                without specific configurations -->
                <version>4.9.3</version>
                <configuration>
                    <listener>false</listener>
                    <visitor>false</visitor>
                    <outputDirectory>${basedir}/src/main/java/org/chocosolver/parser/flatzinc</outputDirectory>
                    <arguments>
                        <argument>-no-visitor</argument>
                        <argument>-no-listener</argument>
                        <argument>-Xlog</argument>
                        <argument>-package</argument>
                        <argument>org.chocosolver.parser.flatzinc</argument>
                    </arguments>
                </configuration>
                <executions>
                    <execution>
                        <id>antlr</id>
                        <goals>
                            <goal>antlr4</goal>
                        </goals>
                    </execution>
                </executions>
            </plugin>
        </plugins>
    </build>
</project><|MERGE_RESOLUTION|>--- conflicted
+++ resolved
@@ -17,11 +17,7 @@
     <parent>
         <groupId>org.choco-solver</groupId>
         <artifactId>choco</artifactId>
-<<<<<<< HEAD
-        <version>4.10.17-SNAPSHOT</version>
-=======
-        <version>4.10.17</version>
->>>>>>> 2a67204a
+        <version>4.10.18-SNAPSHOT</version>
     </parent>
     <artifactId>choco-parsers</artifactId>
     <packaging>jar</packaging>
