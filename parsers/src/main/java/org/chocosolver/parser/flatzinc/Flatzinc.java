/*
 * This file is part of choco-parsers, http://choco-solver.org/
 *
 * Copyright (c) 2025, IMT Atlantique. All rights reserved.
 *
 * Licensed under the BSD 4-clause license.
 *
 * See LICENSE file in the project root for full license information.
 */
package org.chocosolver.parser.flatzinc;

import org.antlr.v4.runtime.*;
import org.antlr.v4.runtime.atn.PredictionMode;
import org.chocosolver.parser.Level;
import org.chocosolver.parser.RegParser;
import org.chocosolver.parser.flatzinc.ast.Datas;
import org.chocosolver.solver.Model;
import org.chocosolver.solver.ResolutionPolicy;
import org.chocosolver.solver.Settings;
import org.chocosolver.solver.Solver;
import org.chocosolver.solver.search.strategy.BlackBoxConfigurator;
import org.chocosolver.solver.search.strategy.Search;
import org.chocosolver.solver.search.strategy.SearchParams;
import org.chocosolver.solver.search.strategy.selectors.values.IntDomainBest;
import org.chocosolver.solver.search.strategy.selectors.values.IntDomainLast;
import org.chocosolver.solver.search.strategy.selectors.values.IntDomainMin;
import org.chocosolver.solver.search.strategy.selectors.values.IntValueSelector;
import org.chocosolver.solver.search.strategy.selectors.variables.FirstFail;
import org.chocosolver.solver.search.strategy.strategy.AbstractStrategy;
import org.chocosolver.solver.search.strategy.strategy.IntStrategy;
import org.chocosolver.solver.variables.IntVar;
import org.chocosolver.solver.variables.SetVar;
import org.chocosolver.solver.variables.Variable;
import org.chocosolver.util.tools.VariableUtils;
import org.kohsuke.args4j.Option;

import java.io.FileInputStream;
import java.io.IOException;
import java.io.InputStream;
import java.io.PrintStream;
import java.nio.file.Files;
import java.nio.file.Paths;
import java.util.*;
import java.util.stream.Stream;

/**
 * A Flatzinc to Choco parser.
 * <p>
 * <br/>
 *
 * @author Charles Prud'Homme, Jean-Guillaume Fages
 */
public class Flatzinc extends RegParser {

    public enum CompleteSearch{
        /**
         * No complementary search (might be incorrect though)
         */
        NO,
        /**
         * Complete the search with a search on variables declared in output annotations
         */
        OUTPUT,
        /**
         * Complete the search with a search on all variables.
         */
        ALL
    }

    @Option(name = "-stasol", usage = "Output statistics for solving (default: false).")
    protected boolean oss = false;

    @Option(name = "-ocs", usage = "Opens the complementary search to all variables of the problem\n" +
            "(default: OUTPUT, i.e., restricted to the variables declared in output).")
    protected CompleteSearch ocs = CompleteSearch.OUTPUT;

    //***********************************************************************************
    // VARIABLES
    //***********************************************************************************

    // Contains mapping with variables and output prints
    public Datas[] datas;


    //***********************************************************************************
    // CONSTRUCTORS
    //***********************************************************************************

    public Flatzinc() {
        this(false, false, 1);
    }

    public Flatzinc(boolean all, boolean free, int nb_cores) {
        super("ChocoFZN");
        this.all = all;
        this.free = free;
        this.nb_cores = nb_cores;
    }

    @Override
    public void createSettings() {
        defaultSettings = Settings.prod()
                .setMinCardinalityForSumDecomposition(256)
                .setLCG(lcg)
                .setNbMaxLearntClauses(100_000)
                //.setIntVarLazyLitWithWeakBounds(false)
                .set("adhocReification", true)
                .setWarnUser(false)
        ;
    }

    @Override
    public Thread actionOnKill() {
        return new Thread(() -> {
            if (userinterruption) {
                datas[bestModelID()].doFinalOutPut(false);
                if (level.isLoggable(Level.COMPET)) {
                    getModel().getSolver().log().bold().red().print("%% Unexpected resolution interruption!");
                }
            }
        });
    }

    //***********************************************************************************
    // METHODS
    //***********************************************************************************

    @Override
    public void createSolver() {
        if (level.isLoggable(Level.COMPET)) {
<<<<<<< HEAD
            System.out.println("%% Choco 250127_16:13");
=======
            System.out.printf("%% Choco-solver%s (5.0.0-beta.1, 250217_17:45)\n", lcg? " with LCG" : "");
>>>>>>> cec9dbca
        }
        super.createSolver();
        datas = new Datas[nb_cores];
        String iname = instance == null ? "" : Paths.get(instance).getFileName().toString();
        for (int i = 0; i < nb_cores; i++) {
            Model threadModel = new Model(iname + "_" + (i + 1), defaultSettings);
            threadModel.getSolver().logWithANSI(ansi);
            portfolio.addModel(threadModel);
            datas[i] = new Datas(threadModel, level, oss);
            threadModel.addHook("CUMULATIVE", "GLB");
        }
    }

    @Override
    public void buildModel() {
        List<Model> models = portfolio.getModels();
        for (int i = 0; i < models.size(); i++) {
            Model m = models.get(i);
            Solver s = m.getSolver();
            try {
                long ptime = -System.currentTimeMillis();
                FileInputStream fileInputStream = new FileInputStream(instance);
                parse(m, datas[i], fileInputStream);
                fileInputStream.close();
                if(logFilePath != null) {
                    s.log().remove(System.out);
                    s.log().add(new PrintStream(Files.newOutputStream(Paths.get(logFilePath)), true));
                } else {
                    s.logWithANSI(ansi);
                }
                if (level.isLoggable(Level.INFO)) {
                    s.log().white().printf(String.format("File parsed in %d ms%n", (ptime + System.currentTimeMillis())));
                }
                if (level.is(Level.JSON)) {
                    s.getMeasures().setReadingTimeCount(System.nanoTime() - s.getModel().getCreationTime());
                    s.log().printf(Locale.US,
                            "{\t\"name\":\"%s\",\n" +
                                    "\t\"variables\": %d,\n" +
                                    "\t\"constraints\": %d,\n" +
                                    "\t\"policy\": \"%s\",\n" +
                                    "\t\"parsing time\": %.3f,\n" +
                                    "\t\"building time\": %.3f,\n" +
                                    "\t\"memory\": %d,\n" +
                                    "\t\"stats\":[",
                            instance,
                            m.getNbVars(),
                            m.getNbCstrs(),
                            m.getSolver().getObjectiveManager().getPolicy(),
                            (ptime + System.currentTimeMillis()) / 1000f,
                            s.getReadingTimeCount(),
                            m.getEstimatedMemory()
                            );
                }
            } catch (IOException e) {
                throw new Error(e.getMessage());
            }
        }
    }

    public void parse(Model target, Datas data, InputStream is) {
        CharStream input = new UnbufferedCharStream(is);
        Flatzinc4Lexer lexer = new Flatzinc4Lexer(input);
        lexer.setTokenFactory(new CommonTokenFactory(true));
        TokenStream tokens = new UnbufferedTokenStream<CommonToken>(lexer);
        Flatzinc4Parser parser = new Flatzinc4Parser(tokens);
        parser.getInterpreter().setPredictionMode(PredictionMode.SLL);
        parser.setBuildParseTree(false);
        parser.setTrimParseTree(false);
        //parser.setProfile(true);
        parser.flatzinc_model(target, data);
        /*ParseInfo parseInfo = parser.getParseInfo();
        ATN atn = parser.getATN();
        for (DecisionInfo di : parseInfo.getDecisionInfo()) {
            DecisionState ds = atn.decisionToState.get(di.decision);
            String ruleName = Flatzinc4Parser.ruleNames[ds.ruleIndex];
            System.out.println(ruleName +" -> " + di.toString());
        }*/
    }

    @Override
    public void freesearch(Solver solver) {
        BlackBoxConfigurator bb = BlackBoxConfigurator.init();
        boolean opt = solver.getObjectiveManager().isOptimization();
        // variable selection
        SearchParams.ValSelConf defaultValSel = new SearchParams.ValSelConf(
                SearchParams.ValueSelection.MIN, opt, 1, opt);
        SearchParams.VarSelConf defaultVarSel = new SearchParams.VarSelConf(
                SearchParams.VariableSelection.DOMWDEG, Integer.MAX_VALUE);
        bb.setIntVarStrategy((vars) -> defaultVarSel.make().apply(vars, defaultValSel.make().apply(vars[0].getModel())));
        // restart policy
        SearchParams.ResConf defaultResConf = new SearchParams.ResConf(
                SearchParams.Restart.LUBY, 500, 50_000, true);
        bb.setRestartPolicy(defaultResConf.make());
        // other parameters
        bb.setNogoodOnRestart(true)
                .setRestartOnSolution(true)
                .setExcludeObjective(true)
                .setExcludeViews(false)
                .setMetaStrategy(m -> Search.lastConflict(m, 1));
        if (level.isLoggable(Level.INFO)) {
            solver.log().println(bb.toString());
        }
        bb.make(solver.getModel());
    }

    /**
     * Create a complementary search on non-decision variables
     *
     * @param m a Model
     */
    protected void makeComplementarySearch(Model m, int i) {
        if (ocs == CompleteSearch.ALL) {
            super.makeComplementarySearch(m, i);
        } else if (ocs == CompleteSearch.OUTPUT) {
            Solver solver = m.getSolver();
            List<AbstractStrategy<?>> strats = new LinkedList<>();
            strats.add(solver.getSearch());
            if (solver.getSearch() != null) {
                IntVar[] ivars = Stream.of(datas[i].allOutPutVars())
                        .filter(VariableUtils::isInt)
                        .filter(v -> !VariableUtils.isConstant(v))
                        .map(Variable::asIntVar)
                        .sorted(Comparator.comparingInt(IntVar::getDomainSize))
                        .toArray(IntVar[]::new);
                if (ivars.length > 0) {
                    IntValueSelector valueSelector;
                    if (m.getResolutionPolicy() == ResolutionPolicy.SATISFACTION
                            || !(m.getObjective() instanceof IntVar)) {
                        valueSelector = new IntDomainMin();
                    } else {
                        valueSelector = new IntDomainBest();
                        valueSelector = new IntDomainLast(m.getSolver().defaultSolution(), valueSelector, null);
                    }
                    strats.add(Search.lastConflict(new IntStrategy(ivars, new FirstFail(m), valueSelector)));
                }
                SetVar[] svars = Stream.of(datas[i].allOutPutVars())
                        .filter(VariableUtils::isSet)
                        .map(Variable::asSetVar)
                        .sorted(Comparator.comparingInt(s -> s.getUB().size()))
                        .toArray(SetVar[]::new);
                if (svars.length > 0) {
                    strats.add(Search.setVarSearch(svars));
                }
                solver.setSearch(strats.toArray(new AbstractStrategy[0]));
            }
        }
    }

    protected void singleThread() {
        Model model = portfolio.getModels().get(0);
        boolean enumerate = model.getResolutionPolicy() != ResolutionPolicy.SATISFACTION || all;
        Solver solver = model.getSolver();
        /*solver.plugMonitor(new IMonitorDownBranch() {
            @Override
            public void beforeDownBranch(boolean left) {
                solver.log().printf("[%d] %s %s %s %n",
                        solver.getEnvironment().getWorldIndex() - 2,
                        solver.getDecisionPath().getLastDecision().getDecisionVariable().getName(),
                        left ? "=" : "!=",
                        solver.getDecisionPath().getLastDecision().getDecisionValue().toString());
            }
        });*/
        //solver.showShortStatistics();
        if (level.isLoggable(Level.INFO)) {
            solver.log().bold().printf("== %d flatzinc ==%n", datas[0].cstrCounter().values().stream().mapToInt(i -> i).sum());
            datas[0].cstrCounter().entrySet().stream()
                    .sorted(Map.Entry.comparingByValue())
                    .forEach(e ->
                            solver.log().printf("\t%s #%d\n", e.getKey(), e.getValue())
                    );
            solver.printShortFeatures();
            getModel().displayVariableOccurrences();
            getModel().displayPropagatorOccurrences();
        }
        if (enumerate) {
            while (solver.solve()) {
                datas[0].onSolution();
            }
        } else {
            if (solver.solve()) {
                datas[0].onSolution();
            }
        }
        userinterruption = false;
        Runtime.getRuntime().removeShutdownHook(statOnKill);
        datas[0].doFinalOutPut(!userinterruption && runInTime());
    }

    protected void manyThread() {
        boolean enumerate = portfolio.getModels().get(0).getResolutionPolicy() != ResolutionPolicy.SATISFACTION || all;
        if (enumerate) {
            while (portfolio.solve()) {
                datas[bestModelID()].onSolution();
            }
        } else {
            if (portfolio.solve()) {
                datas[bestModelID()].onSolution();
            }
        }
        userinterruption = false;
        Runtime.getRuntime().removeShutdownHook(statOnKill);
        datas[bestModelID()].doFinalOutPut(!userinterruption && runInTime());
    }
}<|MERGE_RESOLUTION|>--- conflicted
+++ resolved
@@ -128,11 +128,7 @@
     @Override
     public void createSolver() {
         if (level.isLoggable(Level.COMPET)) {
-<<<<<<< HEAD
-            System.out.println("%% Choco 250127_16:13");
-=======
             System.out.printf("%% Choco-solver%s (5.0.0-beta.1, 250217_17:45)\n", lcg? " with LCG" : "");
->>>>>>> cec9dbca
         }
         super.createSolver();
         datas = new Datas[nb_cores];
