/*
 * This file is part of choco-solver, http://choco-solver.org/
 *
 * Copyright (c) 2021, IMT Atlantique. All rights reserved.
 *
 * Licensed under the BSD 4-clause license.
 *
 * See LICENSE file in the project root for full license information.
 */
/**
 * @author Jean-Guillaume Fages
 * @since 17/09/14
 * Created by IntelliJ IDEA.
 */
package org.chocosolver.solver.constraints.nary;

import org.chocosolver.solver.Model;
import org.chocosolver.solver.search.loop.monitors.IMonitorSolution;
import org.chocosolver.solver.search.strategy.Search;
<<<<<<< HEAD
import org.chocosolver.solver.search.strategy.strategy.FullyRandom;
=======
>>>>>>> fd9ac099
import org.chocosolver.solver.variables.IntVar;
import org.chocosolver.util.tools.ArrayUtils;
import org.testng.Assert;
import org.testng.annotations.Test;

import java.util.BitSet;

public class NValueTest {

    @Test(groups = "1s", timeOut = 60000)
    public void testAtLeast() {
        Model model = new Model();
        final IntVar[] XS = model.intVarArray("XS", 4, 0, 2, false);
        final IntVar N = model.intVar("N", 2, 3, false);
        model.atLeastNValues(XS, N, false).post();


        final BitSet values = new BitSet(3);
        model.getSolver().plugMonitor((IMonitorSolution) () -> {
            values.clear();
            for (IntVar v : XS) {
                if (!v.isInstantiated()) {
                    throw new UnsupportedOperationException();
                }
                values.set(v.getValue());
            }
            if (!N.isInstantiated()) {
                throw new UnsupportedOperationException();
            }
            if (values.cardinality() < N.getValue()) {
                throw new UnsupportedOperationException();
            }
        });
        while (model.getSolver().solve()) ;
    }

    @Test(groups = "1s", timeOut = 60000)
    public void testAtMost() {
        Model model = new Model();
        final IntVar[] XS = model.intVarArray("XS", 4, 0, 2, false);
        final IntVar N = model.intVar("N", 2, 3, false);
        model.atMostNValues(XS, N, false).post();


        final BitSet values = new BitSet(3);
        model.getSolver().plugMonitor((IMonitorSolution) () -> {
            values.clear();
            for (IntVar v : XS) {
                if (!v.isInstantiated()) {
                    throw new UnsupportedOperationException();
                }
                values.set(v.getValue());
            }
            if (!N.isInstantiated()) {
                throw new UnsupportedOperationException();
            }
            if (values.cardinality() > N.getValue()) {
                throw new UnsupportedOperationException();
            }
        });
        while (model.getSolver().solve()) ;
    }


    @Test(groups = "1s", timeOut = 60000)
    public void testAtLeastFixed() {
        Model model = new Model();
        final IntVar[] XS = model.intVarArray("XS", 6, 0, 5, false);
        final IntVar N = model.intVar("N", 6);
        model.atLeastNValues(XS, N, false).post();


        model.getSolver().solve();
        Assert.assertEquals(model.getSolver().getBackTrackCount(), 0);
    }

    @Test(groups = "1s", timeOut = 60000)
    public void testAtLeastFixed2() {
        Model model = new Model();
        for (int i = 0; i < 1_000; i++) {
            final IntVar[] XS = model.intVarArray("XS", 3, 0, 80, false);
            final IntVar N = model.intVar("N", 2, 3);
            model.atLeastNValues(XS, N, true).post();
        }

//
        model.getSolver().solve();
        Assert.assertEquals(model.getSolver().getBackTrackCount(), 0);
    }

    @Test(groups = "1s", timeOut = 60000)
    public void testAtMostFixed() {
        Model model = new Model();
        final IntVar[] XS = model.intVarArray("XS", 6, 0, 5, false);
        final IntVar N = model.intVar("N", 6);
        model.atMostNValues(XS, N, false).post();


        model.getSolver().solve();
        Assert.assertEquals(model.getSolver().getBackTrackCount(), 0);
    }

    @Test(groups = "1s", timeOut = 60000)
    public void testNValuesFixed() {
        Model model = new Model();
        final IntVar[] XS = model.intVarArray("XS", 6, 0, 5, false);
        final IntVar N = model.intVar("N", 6);
        model.nValues(XS, N).post();


        model.getSolver().solve();
        Assert.assertEquals(model.getSolver().getBackTrackCount(), 0);
    }

<<<<<<< HEAD
    @Test(groups = "10s", timeOut = 60000)
    public void testNValuesOrderSearch() {
        int nVars = 5;
        int domainSize = 10;
        Model model = new Model();
        IntVar[] x = model.intVarArray("x", nVars, 0, domainSize, false);
        IntVar n = model.intVar("n", 1, nVars, true);
        model.nValues(x, n).post();
        model.getSolver().setSearch(Search.inputOrderLBSearch(ArrayUtils.append(new IntVar[]{n}, x)));
        while (model.getSolver().solve()) ;
=======
    @Test(groups="1s", timeOut=60000)
    public void testNValuesOrderSearch() {
	    int nVars = 5;
	    int domainSize = 10;
	    Model model = new Model();
	    IntVar[] x = model.intVarArray("x", nVars, 0, domainSize, false);
	    IntVar n = model.intVar("n", 1, nVars, true);
	    model.nValues(x, n).post();
	    model.getSolver().setSearch(Search.inputOrderLBSearch(ArrayUtils.append(new IntVar[]{n}, x)));
	    while(model.getSolver().solve());
>>>>>>> fd9ac099

        Model model2 = new Model();
        IntVar[] x2 = model2.intVarArray("x2", nVars, 0, domainSize, false);
        IntVar n2 = model2.intVar("n2", 1, nVars, true);
        model2.nValues(x2, n2).post();
        model2.getSolver().setSearch(Search.inputOrderLBSearch(ArrayUtils.concat(x2, n2)));
<<<<<<< HEAD
        while (model2.getSolver().solve()) ;
=======
        while(model2.getSolver().solve());
>>>>>>> fd9ac099

        Model model3 = new Model();
        IntVar[] x3 = model3.intVarArray("x3", nVars, 0, domainSize, false);
        IntVar n3 = model3.intVar("n3", 1, nVars, true);
        model3.nValues(x3, n3).post();
<<<<<<< HEAD
        while (model3.getSolver().solve()) ;
=======
        while(model3.getSolver().solve());
>>>>>>> fd9ac099

        Assert.assertEquals(model.getSolver().getSolutionCount(), model2.getSolver().getSolutionCount());
        Assert.assertEquals(model.getSolver().getSolutionCount(), model3.getSolver().getSolutionCount());
    }
<<<<<<< HEAD

    @Test(groups = "10s", timeOut = 60000)
    public void testNValuesRnd() {
        for (int i = 0; i < 50; i++) {
            Model model = new Model();
            final IntVar[] XS = model.intVarArray("XS", 6, 0, 3, false);
            final IntVar N = model.intVar("N", 3, 4);
            model.nValues(XS, N).post();
            model.getSolver().setSearch(new FullyRandom(ArrayUtils.append(XS, new IntVar[]{N}), i));
            model.getSolver().findAllSolutions();
            Assert.assertEquals(model.getSolver().getSolutionCount(), 3720, "Seed:" + i);
        }
    }
=======
>>>>>>> fd9ac099
}<|MERGE_RESOLUTION|>--- conflicted
+++ resolved
@@ -17,10 +17,7 @@
 import org.chocosolver.solver.Model;
 import org.chocosolver.solver.search.loop.monitors.IMonitorSolution;
 import org.chocosolver.solver.search.strategy.Search;
-<<<<<<< HEAD
 import org.chocosolver.solver.search.strategy.strategy.FullyRandom;
-=======
->>>>>>> fd9ac099
 import org.chocosolver.solver.variables.IntVar;
 import org.chocosolver.util.tools.ArrayUtils;
 import org.testng.Assert;
@@ -135,7 +132,6 @@
         Assert.assertEquals(model.getSolver().getBackTrackCount(), 0);
     }
 
-<<<<<<< HEAD
     @Test(groups = "10s", timeOut = 60000)
     public void testNValuesOrderSearch() {
         int nVars = 5;
@@ -145,45 +141,24 @@
         IntVar n = model.intVar("n", 1, nVars, true);
         model.nValues(x, n).post();
         model.getSolver().setSearch(Search.inputOrderLBSearch(ArrayUtils.append(new IntVar[]{n}, x)));
-        while (model.getSolver().solve()) ;
-=======
-    @Test(groups="1s", timeOut=60000)
-    public void testNValuesOrderSearch() {
-	    int nVars = 5;
-	    int domainSize = 10;
-	    Model model = new Model();
-	    IntVar[] x = model.intVarArray("x", nVars, 0, domainSize, false);
-	    IntVar n = model.intVar("n", 1, nVars, true);
-	    model.nValues(x, n).post();
-	    model.getSolver().setSearch(Search.inputOrderLBSearch(ArrayUtils.append(new IntVar[]{n}, x)));
-	    while(model.getSolver().solve());
->>>>>>> fd9ac099
+        while(model.getSolver().solve());
 
         Model model2 = new Model();
         IntVar[] x2 = model2.intVarArray("x2", nVars, 0, domainSize, false);
         IntVar n2 = model2.intVar("n2", 1, nVars, true);
         model2.nValues(x2, n2).post();
         model2.getSolver().setSearch(Search.inputOrderLBSearch(ArrayUtils.concat(x2, n2)));
-<<<<<<< HEAD
-        while (model2.getSolver().solve()) ;
-=======
         while(model2.getSolver().solve());
->>>>>>> fd9ac099
 
         Model model3 = new Model();
         IntVar[] x3 = model3.intVarArray("x3", nVars, 0, domainSize, false);
         IntVar n3 = model3.intVar("n3", 1, nVars, true);
         model3.nValues(x3, n3).post();
-<<<<<<< HEAD
-        while (model3.getSolver().solve()) ;
-=======
         while(model3.getSolver().solve());
->>>>>>> fd9ac099
 
         Assert.assertEquals(model.getSolver().getSolutionCount(), model2.getSolver().getSolutionCount());
         Assert.assertEquals(model.getSolver().getSolutionCount(), model3.getSolver().getSolutionCount());
     }
-<<<<<<< HEAD
 
     @Test(groups = "10s", timeOut = 60000)
     public void testNValuesRnd() {
@@ -197,6 +172,4 @@
             Assert.assertEquals(model.getSolver().getSolutionCount(), 3720, "Seed:" + i);
         }
     }
-=======
->>>>>>> fd9ac099
 }