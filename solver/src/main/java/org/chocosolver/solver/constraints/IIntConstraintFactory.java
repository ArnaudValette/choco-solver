/*
 * This file is part of choco-solver, http://choco-solver.org/
 *
 * Copyright (c) 2025, IMT Atlantique. All rights reserved.
 *
 * Licensed under the BSD 4-clause license.
 *
 * See LICENSE file in the project root for full license information.
 */
package org.chocosolver.solver.constraints;

import gnu.trove.list.array.TIntArrayList;
import gnu.trove.set.TIntSet;
import gnu.trove.set.hash.TIntHashSet;
import org.chocosolver.solver.ISelf;
import org.chocosolver.solver.Model;
import org.chocosolver.solver.constraints.binary.*;
import org.chocosolver.solver.constraints.binary.element.ElementFactory;
import org.chocosolver.solver.constraints.extension.Tuples;
import org.chocosolver.solver.constraints.extension.TuplesFactory;
import org.chocosolver.solver.constraints.extension.binary.*;
import org.chocosolver.solver.constraints.extension.hybrid.HybridTuples;
import org.chocosolver.solver.constraints.extension.hybrid.PropHybridTable;
import org.chocosolver.solver.constraints.extension.nary.*;
import org.chocosolver.solver.constraints.nary.PropDiffN;
import org.chocosolver.solver.constraints.nary.PropIntValuePrecedeChain;
import org.chocosolver.solver.constraints.nary.PropKLoops;
import org.chocosolver.solver.constraints.nary.PropSweepBasedDiffN;
import org.chocosolver.solver.constraints.nary.alldifferent.AllDifferent;
import org.chocosolver.solver.constraints.nary.alldifferent.conditions.CondAllDifferent;
import org.chocosolver.solver.constraints.nary.alldifferent.conditions.Condition;
import org.chocosolver.solver.constraints.nary.alldifferentprec.PropAllDiffPrec;
import org.chocosolver.solver.constraints.nary.among.PropAmongGAC;
import org.chocosolver.solver.constraints.nary.automata.CostRegular;
import org.chocosolver.solver.constraints.nary.automata.FA.IAutomaton;
import org.chocosolver.solver.constraints.nary.automata.FA.ICostAutomaton;
import org.chocosolver.solver.constraints.nary.automata.PropMultiCostRegular;
import org.chocosolver.solver.constraints.nary.automata.PropRegular;
import org.chocosolver.solver.constraints.nary.binPacking.PropBinPacking;
import org.chocosolver.solver.constraints.nary.channeling.PropClauseChanneling;
import org.chocosolver.solver.constraints.nary.channeling.PropEnumDomainChanneling;
import org.chocosolver.solver.constraints.nary.channeling.PropInverseChannelAC;
import org.chocosolver.solver.constraints.nary.channeling.PropInverseChannelBC;
import org.chocosolver.solver.constraints.nary.circuit.*;
import org.chocosolver.solver.constraints.nary.count.PropCountVar;
import org.chocosolver.solver.constraints.nary.count.PropCount_AC;
import org.chocosolver.solver.constraints.nary.cumulative.CumulFilter;
import org.chocosolver.solver.constraints.nary.cumulative.Cumulative;
import org.chocosolver.solver.constraints.nary.element.PropElementV_fast;
import org.chocosolver.solver.constraints.nary.globalcardinality.GlobalCardinality;
import org.chocosolver.solver.constraints.nary.knapsack.PropKnapsack;
import org.chocosolver.solver.constraints.nary.knapsack.PropKnapsackKatriel01;
import org.chocosolver.solver.constraints.nary.lex.PropIncreasing;
import org.chocosolver.solver.constraints.nary.lex.PropLex;
import org.chocosolver.solver.constraints.nary.lex.PropLexChain;
import org.chocosolver.solver.constraints.nary.min_max.*;
import org.chocosolver.solver.constraints.nary.nvalue.*;
import org.chocosolver.solver.constraints.nary.nvalue.amnv.graph.Gci;
import org.chocosolver.solver.constraints.nary.nvalue.amnv.mis.MDRk;
import org.chocosolver.solver.constraints.nary.nvalue.amnv.rules.R;
import org.chocosolver.solver.constraints.nary.nvalue.amnv.rules.R1;
import org.chocosolver.solver.constraints.nary.nvalue.amnv.rules.R3;
import org.chocosolver.solver.constraints.nary.sort.PropKeysorting;
import org.chocosolver.solver.constraints.nary.sum.IntLinCombFactory;
import org.chocosolver.solver.constraints.nary.tree.PropAntiArborescences;
import org.chocosolver.solver.constraints.ternary.*;
import org.chocosolver.solver.constraints.unary.Member;
import org.chocosolver.solver.constraints.unary.NotMember;
import org.chocosolver.solver.exception.SolverException;
import org.chocosolver.solver.variables.BoolVar;
import org.chocosolver.solver.variables.IntVar;
import org.chocosolver.solver.variables.Task;
import org.chocosolver.solver.variables.Variable;
import org.chocosolver.solver.variables.view.integer.IntAffineView;
import org.chocosolver.util.iterators.DisposableRangeIterator;
import org.chocosolver.util.objects.graphs.MultivaluedDecisionDiagram;
import org.chocosolver.util.objects.setDataStructures.iterable.IntIterableRangeSet;
import org.chocosolver.util.tools.ArrayUtils;
import org.chocosolver.util.tools.VariableUtils;

import java.util.ArrayList;
import java.util.Arrays;
import java.util.BitSet;
import java.util.List;
import java.util.stream.IntStream;
import java.util.stream.Stream;

import static java.lang.Math.abs;

/**
 * Interface to make constraints over BoolVar and IntVar
 * <p>
 * A kind of factory relying on interface default implementation to allow (multiple) inheritance
 *
 * @author Jean-Guillaume FAGES
 * @author Charles Prud'homme
 * @since 4.0.0
 */
public interface IIntConstraintFactory extends ISelf<Model> {

    //##################################################################################################################
    // UNARIES #########################################################################################################
    //##################################################################################################################

    /**
     * Creates an arithmetic constraint : var op cste,
     * where op in {"=", "!=", ">","<",">=","<="}
     *
     * @param var  a variable
     * @param op   an operator
     * @param cste a constant
     */
    default Constraint arithm(IntVar var, String op, int cste) {
        return new Arithmetic(var, Operator.get(op), cste);
    }

    /**
     * Creates a member constraint.
     * Ensures var takes its values in table
     *
     * @param var   an integer variable
     * @param table an array of values
     */
    default Constraint member(IntVar var, int[] table) {
        return new Member(var, new IntIterableRangeSet(table));
    }

    /**
     * Creates a member constraint.
     * Ensures var takes its values in [LB, UB]
     *
     * @param var an integer variable
     * @param lb  the lower bound of the interval
     * @param ub  the upper bound of the interval
     */
    default Constraint member(IntVar var, int lb, int ub) {
        return new Member(var, lb, ub);
    }

    /**
     * Creates a modulo constraint.
     * Ensures X % a = b
     *
     * @param X   an integer variable
     * @param mod the value of the modulo operand
     * @param res the result of the modulo operation
     */
    default Constraint mod(IntVar X, int mod, int res) {
        if (mod == 0) {
            throw new SolverException("a should not be 0 for " + X.getName() + " MOD a = b");
        }
        TIntArrayList list = new TIntArrayList();
        for (int v = X.getLB(); v <= X.getUB(); v = X.nextValue(v)) {
            if (v % mod == res) {
                list.add(v);
            }
        }
        return member(X, list.toArray());
    }

    /**
     * Gets the opposite of a given constraint
     * Works for any constraint, including globals, but the associated performances might be weak
     *
     * @param cstr a constraint
     * @return the opposite constraint of <i>cstr</i>
     */
    default Constraint not(Constraint cstr) {
        return cstr.getOpposite();
    }

    /**
     * Creates a notMember constraint.
     * Ensures var does not take its values in table
     *
     * @param var   an integer variable
     * @param table an array of values
     */
    default Constraint notMember(IntVar var, int[] table) {
        return new NotMember(var, new IntIterableRangeSet(table));
    }

    /**
     * Creates a member constraint.
     * Ensures var takes its values in set
     *
     * @param var an integer variable
     * @param set a set of values
     */
    default Constraint member(IntVar var, IntIterableRangeSet set) {
        return new Member(var, set);
    }

    /**
     * Creates a notMember constraint.
     * Ensures var does not take its values in [lb, UB]
     *
     * @param var an integer variable
     * @param lb  the lower bound of the interval
     * @param ub  the upper bound of the interval
     */
    default Constraint notMember(IntVar var, int lb, int ub) {
        return new NotMember(var, lb, ub);
    }

    /**
     * Creates a notMember constraint.
     * Ensures var does not take its values in set
     *
     * @param var an integer variable
     * @param set a set of values
     */
    default Constraint notMember(IntVar var, IntIterableRangeSet set) {
        return new NotMember(var, set);
    }

    //##################################################################################################################
    //BINARIES #########################################################################################################
    //##################################################################################################################

    /**
     * Creates an absolute value constraint: var1 = |var2|
     */
    default Constraint absolute(IntVar var1, IntVar var2) {
        assert var1.getModel() == var2.getModel();
        return new Constraint(ConstraintsName.ABSOLUTE, new PropAbsolute(var1, var2));
    }

    /**
     * Creates an arithmetic constraint: var1 op var2,
     * where op in {"=", "!=", ">","<",">=","<="}
     *
     * @param var1 first variable
     * @param op   an operator
     * @param var2 second variable
     */
    default Constraint arithm(IntVar var1, String op, IntVar var2) {
        if (var2.isInstantiated()) {
            return arithm(var1, op, var2.getValue());
        }
        if (var1.isInstantiated()) {
            return arithm(var2, Operator.getFlip(op), var1.getValue());
        }
        return new Arithmetic(var1, Operator.get(op), var2);
    }

    /**
     * Creates an arithmetic constraint : var1 op var2,
     * where op in {"=", "!=", ">","<",">=","<="} or {"+", "-", "*", "/"}
     *
     * @param var1 first variable
     * @param op1  an operator
     * @param var2 second variable
     * @param op2  another operator
     * @param cste an operator
     */
    @SuppressWarnings("Duplicates")
    default Constraint arithm(IntVar var1, String op1, IntVar var2, String op2, int cste) {
        if (op1.equals("*") || op1.equals("/") || op2.equals("*") || op2.equals("/")) {
            switch (op1) {
                case "*": // v1 * v2 OP cste
                    if (Operator.EQ.name().equals(op2)) {
                        return times(var1, var2, cste);
                    } else {
                        int[] bounds = VariableUtils.boundsForMultiplication(var1, var2);
                        IntVar var4 = ref().intVar(bounds[0], bounds[1]);
                        ref().times(var1, var2, var4).post();
                        return arithm(var4, op2, cste);
                    }
                case "/":
                    // v1 / v2 OP cste
                    if (Operator.EQ.name().equals(op2)) {
                        return div(var1, var2, ref().intVar(cste));
                    } else {
                        int[] bounds = VariableUtils.boundsForDivision(var1, var2);
                        IntVar var4 = ref().intVar(bounds[0], bounds[1]);
                        ref().div(var1, var2, var4).post();
                        return arithm(var4, op2, cste);
                    }
                default:
                    switch (op2) {
                        default:
                            throw new SolverException("Unknown operators for arithm constraint");
                        case "*": // v1 OP v2 * cste
                            if (Operator.EQ.name().equals(op1)) {
                                return times(var2, cste, var1);
                            } else {
                                int[] bounds = VariableUtils.boundsForMultiplication(var2, ref().intVar(cste));
                                IntVar var4 = ref().intVar(bounds[0], bounds[1]);
                                ref().times(var2, cste, var4).post();
                                return arithm(var1, op1, var4);
                            }
                        case "/":
                            // v1 OP v2 / cste
                            if (Operator.EQ.name().equals(op1)) {
                                return div(var2, ref().intVar(cste), var1);
                            } else {
                                // v1 OP v2 / v3
                                int[] bounds = VariableUtils.boundsForDivision(var2, ref().intVar(cste));
                                IntVar var4 = ref().intVar(bounds[0], bounds[1]);
                                ref().div(var2, ref().intVar(cste), var4).post();
                                return arithm(var1, op1, var4);
                            }
                    }
            }
        } else {
            if (var2.isInstantiated()) {
                if ("+".equals(op1)) {
                    return arithm(var1, op2, cste - var2.getValue());
                } else if ("-".equals(op1)) {
                    return arithm(var1, op2, cste + var2.getValue());
                }
            }
            if (var1.isInstantiated()) {
                if ("+".equals(op1)) {
                    return arithm(var2, op2, cste - var1.getValue());
                } else if ("-".equals(op1)) {
                    return arithm(var2, Operator.getFlip(op2), var1.getValue() - cste);
                }
            }
            return new Arithmetic(var1, Operator.get(op1), var2, Operator.get(op2), cste);
        }
    }

    /**
     * Creates a distance constraint : |var1-var2| op cste
     * <br/>
     * where op can take its value among {"=", ">", "<", "!="}
     */
    default Constraint distance(IntVar var1, IntVar var2, String op, int cste) {
        assert var1.getModel() == var2.getModel();
        if (ref().getSolver().isLCG()) {
            throw new SolverException("Distance constraint is not supported in LCG mode");
        }
        Operator operator = Operator.get(op);
        if (operator != Operator.EQ && operator != Operator.GT && operator != Operator.LT && operator != Operator.NQ) {
            throw new SolverException("Unexpected operator for distance");
        }
        return new Constraint(ConstraintsName.DISTANCE, new PropDistanceXYC(ArrayUtils.toArray(var1, var2), operator, cste));
    }

    /**
     * Creates an element constraint: value = table[index-offset]
     *
     * @param value  an integer variable taking its value in table
     * @param table  an array of integer values
     * @param index  an integer variable representing the value of value in table
     * @param offset offset matching index.lb and table[0] (Generally 0)
     */
    default Constraint element(IntVar value, int[] table, IntVar index, int offset) {
        if (ref().getSolver().isLCG()) {
            if (ref().getSettings().warnUser()) {
                ref().getSolver().log().white().println(
                        "Warning: element constraint is turned into clauses (due to LCG).");
            }
            if (index.isInstantiated()) {
                return ref().arithm(value, "=", table[index.getValue() - offset]);
            }
            if (!value.hasEnumeratedDomain()) {
                IntVar v = ref().intVar(table);
                v.eq(value).post();
                value = v;
            }

            ref().addElement(value, table, index, offset);
            return ref().voidConstraint();
        }
        return ElementFactory.detect(value, table, index, offset);
    }

    /**
     * Creates an element constraint: value = table[index]
     *
     * @param value an integer variable taking its value in table
     * @param table an array of integer values
     * @param index an integer variable representing the value of value in table
     */
    default Constraint element(IntVar value, int[] table, IntVar index) {
        return element(value, table, index, 0);
    }

    /**
     * Creates a modulo constraint: X % a = Z
     *
     * @param X first integer variable
     * @param y the value of the modulo operand
     * @param Z second integer variable (result of the modulo operation)
     */
    default Constraint mod(IntVar X, int y, IntVar Z) {
        if (y == 0) {
            throw new SolverException("a should not be 0 for " + X.getName() + " MOD a = " + Z.getName());
        }

        if (Z.isInstantiated()) {
            return mod(X, y, Z.getValue());
        } else if (TuplesFactory.canBeTupled(X, Z)) {
            return table(X, Z, TuplesFactory.modulo(X, y, Z));
        } else {
            if (ref().getSolver().isLCG()) {
                int xl = abs(X.getLB());
                int xu = abs(X.getUB());
                int b = Math.max(xl, xu);
                IntVar t1 = ref().intVar(ref().generateName("T1_"), -b, b, true);
                IntVar t2 = ref().intVar(ref().generateName("T2_"), -b, b, true);
                div(X, ref().intVar(y), t1).post();
                times(t1, y, t2).post();
                return sum(new IntVar[]{Z, t2}, "=", X);
            }
            return new Constraint((X.getName() + " MOD " + y + " = " + Z.getName()), new PropModXY(X, y, Z));
        }
    }

    /**
     * Creates a square constraint: var1 = var2^2
     *
     * @param var1 a variable
     * @param var2 a variable
     * @return a square constraint
     */
    default Constraint square(IntVar var1, IntVar var2) {
        assert var2.getModel() == var1.getModel();
        return pow(var2, 2, var1);
    }

    /**
     * Create a table constraint over a couple of variables var1 and var2
     * <p>
     * Uses AC3rm algorithm by default, except if one variable has a bounded domain.
     * In that case, "CT+" is chosen.
     *
     * @param var1 first variable
     * @param var2 second variable
     */
    default Constraint table(IntVar var1, IntVar var2, Tuples tuples) {
        if (!var1.hasEnumeratedDomain() || !var2.hasEnumeratedDomain()) {
            return table(var1, var2, tuples, "CT+");
        } else {
            return table(var1, var2, tuples, "AC3bit+rm");
        }
    }

    /**
     * Creates a table constraint over a couple of variables var1 and var2:<br/>
     * - <b>AC2001</b>: table constraint which applies the AC2001 algorithm,<br/>
     * - <b>AC3</b>: table constraint which applies the AC3 algorithm,<br/>
     * - <b>AC3rm</b>: table constraint which applies the AC3 rm algorithm,<br/>
     * - <b>AC3bit+rm</b> (default): table constraint which applies the AC3 bit+rm algorithm,<br/>
     * - <b>FC</b>: table constraint which applies forward checking algorithm.<br/>
     *
     * @param var1   first variable
     * @param var2   second variable
     * @param tuples the relation between the two variables, among {"AC3", "AC3rm", "AC3bit+rm", "AC2001", "CT+", "FC"}
     */
    default Constraint table(IntVar var1, IntVar var2, Tuples tuples, String algo) {
        Object[] args = variableUniqueness(new IntVar[]{var1, var2});
        var1 = ((IntVar[]) args[0])[0];
        var2 = ((IntVar[]) args[0])[1];
        if (ref().getSolver().isLCG()) {
            if (ref().getSettings().warnUser()) {
                ref().getSolver().log().white().println(
                        "Warning: table constraint is turned into clauses (due to LCG).");
            }
            ref().addTable(new IntVar[]{var1, var2}, tuples);
            return ref().voidConstraint();
        }
        Propagator<IntVar> p;
        if (tuples.allowUniversalValue()) {
            p = new PropCompactTableStar(new IntVar[]{var1, var2}, tuples);
        } else {
            switch (algo) {
                case "CT+":
                    p = new PropCompactTable(new IntVar[]{var1, var2}, tuples);
                    break;
                case "AC2001":
                    p = new PropBinAC2001(var1, var2, tuples);
                    break;
                case "FC":
                    p = new PropBinFC(var1, var2, tuples);
                    break;
                case "AC3":
                    p = new PropBinAC3(var1, var2, tuples);
                    break;
                case "AC3rm":
                    p = new PropBinAC3rm(var1, var2, tuples);
                    break;
                case "AC3bit+rm":
                    p = new PropBinAC3bitrm(var1, var2, tuples);
                    break;
                default:
                    throw new SolverException("Table algorithm " + algo + " is unkown");
            }
        }
        return new Constraint(ConstraintsName.TABLE, p);
    }

    /**
     * Creates a multiplication constraint: X * Y = Z
     *
     * @param X first variable
     * @param Y a constant
     * @param Z result variable
     */
    default Constraint times(IntVar X, int Y, IntVar Z) {
        if (Y == 0) {
            return arithm(Z, "=", 0);
        } else if (Y == 1) {
            return arithm(X, "=", Z);
        } else if (Y < 0) {
            return times(X.getModel().neg(X), -Y, Z);
        } else {
            return new Constraint(ConstraintsName.TIMES, new PropScale(X, Y, Z));
        }
    }

    /**
     * Creates a multiplication constraint: X * Y = Z
     *
     * @param X first variable
     * @param Y second variable
     * @param Z a constant (result)
     */
    default Constraint times(IntVar X, IntVar Y, int Z) {
        return times(X, Y, X.getModel().intVar(Z));
    }

    /**
     * <p>Creates a power constraint: X^C = Z.</p>
     *
     * @param base     first variable
     * @param exponent an integer, should be positive
     * @param result   result variable
     */
    default Constraint pow(IntVar base, int exponent, IntVar result) {
        if (exponent <= 0) {
            throw new SolverException("The power parameter should be strictly greater than 0.");
        }
        if (exponent == 1) {
            return arithm(result, "=", base);
        }
        if (ref().getSolver().isLCG()) {
            throw new SolverException("Power constraint is not supported in LCG mode");
        }
        if ((exponent % 2) == 0) {
            return new Constraint(ConstraintsName.POWER, new PropPowEven(result, base, exponent));
        } else {
            return new Constraint(ConstraintsName.POWER, new PropPowOdd(result, base, exponent));
        }
    }

    /**
     * <p>Creates a power constraint: X^Y = Z.</p>
     *
     * @param base     first variable
     * @param exponent second variable
     * @param result   result variable
     * @implSpec The 'power' propagator does not exist. The general case is handled by a table decomposition.
     */
    default Constraint pow(IntVar base, IntVar exponent, IntVar result) {
        if (exponent.isInstantiated()) {
            return pow(base, exponent.getValue(), result);
        }
        // table decomposition todo as intension constraint
        Tuples tuples = new Tuples(true);
        for (int val1 : base) {
            for (int val2 : exponent) {
                int res = (int) Math.pow(val1, val2);
                if (result.contains(res)) {
                    tuples.add(val1, val2, res);
                }
            }
        }
        return ref().table(new IntVar[]{base, exponent, result}, tuples);
    }

    //##################################################################################################################
    //TERNARIES ########################################################################################################
    //##################################################################################################################

    /**
     * Creates an arithmetic constraint: var1 op1 var2 op2 var3,
     * where op1 and op2 in {"=", "!=", ">","<",">=","<="} or {"+", "-", "*", "/"}
     *
     * @param var1 first variable
     * @param op1  an operator
     * @param var2 second variable
     * @param op2  another operator
     * @param var3 third variable
     */
    @SuppressWarnings("Duplicates")
    default Constraint arithm(IntVar var1, String op1, IntVar var2, String op2, IntVar var3) {
        switch (op1) {
            case "+":
                return scalar(new IntVar[]{var1, var2}, new int[]{1, 1}, op2, var3);
            case "-":
                return scalar(new IntVar[]{var1, var2}, new int[]{1, -1}, op2, var3);
            case "*":
                // v1 * v2 = v3
                if (Operator.EQ.name().equals(op2)) {
                    return times(var1, var2, var3);
                } else {
                    // v1 * v2 OP v3
                    int[] bounds = VariableUtils.boundsForMultiplication(var1, var2);
                    IntVar var4 = ref().intVar(bounds[0], bounds[1]);
                    ref().times(var1, var2, var4).post();
                    return arithm(var4, op2, var3);
                }
            case "/":
                // v1 / v2 = v3
                if (Operator.EQ.name().equals(op2)) {
                    return div(var1, var2, var3);
                } else {
                    // v1 / v2 OP v3
                    int[] bounds = VariableUtils.boundsForDivision(var1, var2);
                    IntVar var4 = ref().intVar(bounds[0], bounds[1]);
                    ref().div(var1, var2, var4).post();
                    return arithm(var4, op2, var3);
                }
            default:
                switch (op2) {
                    case "*":
                        // v1 = v2 * v3
                        if (Operator.EQ.name().equals(op1)) {
                            return times(var2, var3, var1);
                        } else {
                            // v1 OP v2 * v3
                            int[] bounds = VariableUtils.boundsForMultiplication(var2, var3);
                            IntVar var4 = ref().intVar(bounds[0], bounds[1]);
                            ref().times(var2, var3, var4).post();
                            return arithm(var1, op1, var4);
                        }
                    case "/":
                        // v1 = v2 / v3
                        if (Operator.EQ.name().equals(op1)) {
                            return div(var2, var3, var1);
                        } else {
                            // v1 OP v2 / v3
                            int[] bounds = VariableUtils.boundsForDivision(var2, var3);
                            IntVar var4 = ref().intVar(bounds[0], bounds[1]);
                            ref().div(var2, var3, var4).post();
                            return arithm(var1, op1, var4);
                        }
                    case "+":
                        return scalar(new IntVar[]{var1, var3}, new int[]{1, -1}, op1, var2);
                    case "-":
                        return scalar(new IntVar[]{var1, var3}, new int[]{1, 1}, op1, var2);
                    default:
                        throw new SolverException("Unknown operators for arithm constraint");
                }
        }
    }

    /**
     * Creates a distance constraint: |var1-var2| op var3
     * <br/>
     * where op can take its value among {"=", ">", "<"}
     *
     * @param var1 first variable
     * @param var2 second variable
     * @param op   an operator
     * @param var3 resulting variable
     */
    default Constraint distance(IntVar var1, IntVar var2, String op, IntVar var3) {
        if (ref().getSolver().isLCG()) {
            throw new SolverException("Distance constraint is not supported in LCG mode");
        }
        switch (Operator.get(op)) {
            case EQ:
                return new Constraint(ConstraintsName.DISTANCE, new PropEQDistanceXYZ(ArrayUtils.toArray(var1, var2, var3)));
            case LE:
                return new Constraint(ConstraintsName.DISTANCE, new PropLEDistanceXYZ(ArrayUtils.toArray(var1, var2, var3)));
            case GE:
                return new Constraint(ConstraintsName.DISTANCE, new PropGEDistanceXYZ(ArrayUtils.toArray(var1, var2, var3)));
            case LT:
                return new Constraint(ConstraintsName.DISTANCE, new PropLTDistanceXYZ(ArrayUtils.toArray(var1, var2, var3)));
            case GT:
                return new Constraint(ConstraintsName.DISTANCE, new PropGTDistanceXYZ(ArrayUtils.toArray(var1, var2, var3)));
            default:
                throw new SolverException("Unexpected operator for distance: " + op);
        }
    }

    /**
     * Creates a Euclidean division constraint.
     * Ensures dividend / divisor = result, rounding towards 0
     * Also ensures divisor != 0
     *
     * @param dividend dividend
     * @param divisor  divisor
     * @param result   result
     */
    default Constraint div(IntVar dividend, IntVar divisor, IntVar result) {
        return new Constraint(ConstraintsName.DIVISION, new PropDivXYZ(dividend, divisor, result));
    }

    /**
     * Creates a maximum constraint : max = max(var1, var2)
     * (Bound Consistency)
     *
     * @param max  a variable
     * @param var1 a variable
     * @param var2 a variable
     */
    default Constraint max(IntVar max, IntVar var1, IntVar var2) {
        return new Constraint(ConstraintsName.MAX, new PropMaxBC(max, var1, var2));
    }

    /**
     * Creates a minimum constraint:  min = min(var1, var2)
     * (Bound Consistency)
     *
     * @param min  a variable
     * @param var1 a variable
     * @param var2 a variable
     */
    default Constraint min(IntVar min, IntVar var1, IntVar var2) {
        return new Constraint(ConstraintsName.MIN, new PropMinBC(min, var1, var2));
    }

    /**
     * <p>
     * Ensures X % Y = Z.
     * </p>
     * <p>
     * Creates a modulo constraint, that uses truncated division:
     * the quotient is defined by truncation q = trunc(a/n)
     * and the remainder would have same sign as the dividend.
     * The quotient is rounded towards zero: equal to the first integer
     * in the direction of zero from the exact rational quotient.
     * </p>
     *
     * @param X first variable
     * @param Y second variable
     * @param Z result
     */
    default Constraint mod(IntVar X, IntVar Y, IntVar Z) {
        if (Y.isInstantiated() && Y.getValue() == 0) {
            throw new SolverException("Y variable should not be instantiated to 0 for constraint "
                    + X.getName() + " MOD " + Y.getName() + " = " + Z.getName());
        }

        if (Y.isInstantiated()) {
            return mod(X, Y.getValue(), Z);
        } else if (TuplesFactory.canBeTupled(X, Y, Z)) {
            return table(new IntVar[]{X, Y, Z}, TuplesFactory.modulo(X, Y, Z));
        } else {
            if (ref().getSolver().isLCG()) {
                int xl = abs(X.getLB());
                int xu = abs(X.getUB());
                int b = Math.max(xl, xu);
                Model model = X.getModel();
                IntVar t1 = model.intVar(model.generateName("T1_"), -b, b, true);
                IntVar t2 = model.intVar(model.generateName("T2_"), -b, b, true);
                div(X, Y, t1).post();
                times(t1, Y, t2).post();
                return sum(new IntVar[]{Z, t2}, "=", X);
            }
            return new Constraint(X.getName() + " MOD " + Y.getName() + " = " + Z.getName(), new PropModXYZ(X, Y, Z));
        }
    }

    /**
     * Creates a multiplication constraint: X * Y = Z
     *
     * @param X first variable
     * @param Y second variable
     * @param Z result variable
     */
    @SuppressWarnings("SuspiciousNameCombination")
    default Constraint times(IntVar X, IntVar Y, IntVar Z) {
        if (X == Y) {
            return square(Z, X);
        } else if (Y.isInstantiated()) {
            return times(X, Y.getValue(), Z);
        } else if (X.isInstantiated()) {
            return times(Y, X.getValue(), Z);
        } else if (TuplesFactory.canBeTupled(X, Y, Z)) {
            return table(new IntVar[]{X, Y, Z}, TuplesFactory.times(X, Y, Z));
        } else {
            long a = X.getLB(), b = X.getUB(), c = Y.getLB(), d = Y.getUB();
            long min = Math.min(Math.min(a * c, a * d), Math.min(b * c, b * d));
            long max = Math.max(Math.max(a * c, a * d), Math.max(b * c, b * d));
            if ((int) min != min || (int) max != max) {
                if (ref().getSolver().isLCG()) {
                    throw new SolverException("Multiplication constraint is not supported in LCG mode");
                }
                return new Constraint(ConstraintsName.TIMES, new PropTimesNaiveWithLong(X, Y, Z));
            } else {
                return new Constraint(ConstraintsName.TIMES, new PropTimesNaive(X, Y, Z));
            }
        }
    }

    //##################################################################################################################
    //GLOBALS ##########################################################################################################
    //##################################################################################################################

    /**
     * Creates an allDifferent constraint.
     * Ensures that all variables from vars take a different value.
     * Uses BC plus a probabilistic AC propagator to get a compromise between BC and AC
     *
     * @param vars list of variables
     */
    default Constraint allDifferent(IntVar... vars) {
        return allDifferent(vars, "DEFAULT");
    }

    /**
     * Creates an allDifferent constraint.
     * Ensures that all variables from vars take a different value.
     * The consistency level should be chosen among "BC", "AC" and "DEFAULT".
     *
     * @param vars        list of variables
     * @param CONSISTENCY consistency level, among {"BC", "AC_REGIN", "AC", "AC_ZHANG", "DEFAULT"}
     *                    <p>
     *                    <b>BC</b>:
     *                    Based on: "A Fast and Simple Algorithm for Bounds Consistency of the AllDifferent Constraint"</br>
     *                    A. Lopez-Ortiz, CG. Quimper, J. Tromp, P.van Beek
     *                    <br/>
     *                    <b>AC_REGIN</b>:
     *                    Uses Regin algorithm
     *                    Runs in O(m.n) worst case time for the initial propagation and then in O(n+m) on average.
     *                    <p>
     *                    <b>AC, AC_ZHANG</b>:
     *                    Uses Zhang improvement of Regin algorithm
     *                    <p>
     *                    <b>DEFAULT</b>:
     *                    <br/>
     *                    Uses BC plus a probabilistic AC_ZHANG propagator to get a compromise between BC and AC_ZHANG
     * @throws IllegalArgumentException when the array of variables is either null or empty.
     */
    default Constraint allDifferent(IntVar[] vars, String CONSISTENCY) {
        if (vars == null || vars.length == 0) {
            throw new IllegalArgumentException("The array of variables cannot be null or empty");
        }
        if (vars.length == 1) return ref().trueConstraint();
        return new AllDifferent(vars, CONSISTENCY);
    }

    /**
     * Creates an allDifferent constraint subject to the given condition. More precisely:
     * <p>
     * IF <code>singleCondition</code>
     * for all X,Y in vars, condition(X) => X != Y
     * ELSE
     * for all X,Y in vars, condition(X) AND condition(Y) => X != Y
     *
     * @param vars            collection of variables
     * @param condition       condition defining which variables should be constrained
     * @param singleCondition specifies how to apply filtering
     * @param consistency     consistency level, among {"BC", "AC_REGIN", "AC", "AC_ZHANG", "DEFAULT"}
     *                        <p>
     *                        <b>BC</b>:
     *                        Based on: "A Fast and Simple Algorithm for Bounds Consistency of the AllDifferent Constraint"</br>
     *                        A. Lopez-Ortiz, CG. Quimper, J. Tromp, P.van Beek
     *                        <br/>
     *                        <b>AC_REGIN</b>:
     *                        Uses Regin algorithm
     *                        Runs in O(m.n) worst case time for the initial propagation and then in O(n+m) on average.
     *                        <p>
     *                        <b>AC, AC_ZHANG</b>:
     *                        Uses Zhang improvement of Regin algorithm
     *                        <p>
     *                        <b>DEFAULT</b>:
     *                        <br/>
     *                        Uses BC plus a probabilistic AC_ZHANG propagator to get a compromise between BC and AC_ZHANG
     */
    default Constraint allDifferentUnderCondition(IntVar[] vars, Condition condition, boolean singleCondition, String consistency) {
        if (ref().getSolver().isLCG()) {
            throw new SolverException("Conditional AllDifferent constraint is not supported in LCG mode");
        }
        return new CondAllDifferent(vars, condition, consistency, singleCondition);
    }

    /**
     * Creates an allDifferent constraint subject to the given condition. More precisely:
     * <p>
     * IF <code>singleCondition</code>
     * for all X,Y in vars, condition(X) => X != Y
     * ELSE
     * for all X,Y in vars, condition(X) AND condition(Y) => X != Y
     *
     * @param vars            collection of variables
     * @param condition       condition defining which variables should be constrained
     * @param singleCondition specifies how to apply filtering
     */
    default Constraint allDifferentUnderCondition(IntVar[] vars, Condition condition, boolean singleCondition) {
        return allDifferentUnderCondition(vars, condition, singleCondition, CondAllDifferent.DEFAULT);
    }

    /**
     * Creates an allDifferent constraint for variables that are not equal to 0.
     * There can be multiple variables equal to 0.
     *
     * @param vars collection of variables
     */
    default Constraint allDifferentExcept0(IntVar[] vars) {
        return allDifferentUnderCondition(vars, Condition.EXCEPT_0, true);
    }

    /**
     * Creates an AllDiffPrec constraint. The predecessors and successors matrix are built as following:
     * with n = |variables|, for all i in [0,n-1], if there is k such that predecessors[i][k] = j then variables[j] is a predecessor of variables[i].
     * Similarly, with n = |variables|, for all i in [0,n-1], if there is k such that successors[i][k] = j then variables[j] is a successor of variables[i].
     * The matrix should be built such that, if variables[i] is a predecessor of variables[j], then i is in successors[j] and vice versa.
     * <p>
     * filter should be one of the following (depending on the wanted filtering algorithm): BESSIERE, GREEDY, GREEDY_RC, GODET_RC, GODET_BC or DEFAULT (which is GODET_BC).
     *
     * @param variables    the variables
     * @param predecessors the predecessors matrix
     * @param successors   the successors matrix
     * @param filter       the name of the filtering scheme
     */
    default Constraint allDiffPrec(IntVar[] variables, int[][] predecessors, int[][] successors, String filter) {
        if (ref().getSolver().isLCG()) {
            throw new SolverException("AllDiffPrec constraint is not supported in LCG mode");
        }
        return new Constraint(
                ConstraintsName.ALLDIFFPREC,
                new PropAllDiffPrec(variables, predecessors, successors, filter)
        );
    }

    /**
     * Creates an AllDiffPrec constraint. The predecessors and successors matrix are built as following:
     * with n = |variables|, for all i in [0,n-1], if there is k such that predecessors[i][k] = j then variables[j] is a predecessor of variables[i].
     * Similarly, with n = |variables|, for all i in [0,n-1], if there is k such that successors[i][k] = j then variables[j] is a successor of variables[i].
     * The matrix should be built such that, if variables[i] is a predecessor of variables[j], then i is in successors[j] and vice versa.
     *
     * @param variables    the variables
     * @param predecessors the predecessors matrix
     * @param successors   the successors matrix
     */
    default Constraint allDiffPrec(IntVar[] variables, int[][] predecessors, int[][] successors) {
        return allDiffPrec(variables, predecessors, successors, "GODET_BC");
    }

    /**
     * Creates an AllDiffPrec constraint. The precedence matrix is built as following:
     * with n = |variables|, for all i,j in [0,n-1], precedence[i][j] = true iff precedence[j][i] = false iff variables[i] precedes variables[j].
     * <p>
     * filter should be one of the following (depending on the wanted filtering algorithm): BESSIERE, GREEDY, GREEDY_RC, GODET_RC, GODET_BC or DEFAULT (which is GODET_BC).
     *
     * @param variables  the variables
     * @param precedence the precedence matrix
     * @param filter     the name of the filtering scheme
     */
    default Constraint allDiffPrec(IntVar[] variables, boolean[][] precedence, String filter) {
        if (ref().getSolver().isLCG()) {
            throw new SolverException("AllDiffPrec constraint is not supported in LCG mode");
        }
        return new Constraint(
                ConstraintsName.ALLDIFFPREC,
                new PropAllDiffPrec(variables, precedence, filter)
        );
    }

    /**
     * Creates an AllDiffPrec constraint. The precedence matrix is built as following:
     * with n = |variables|, for all i,j in [0,n-1], precedence[i][j] = true iff precedence[j][i] = false iff variables[i] precedes variables[j].
     *
     * @param variables  the variables
     * @param precedence the precedence matrix
     */
    default Constraint allDiffPrec(IntVar[] variables, boolean[][] precedence) {
        return allDiffPrec(variables, precedence, "GODET_BC");
    }

    /**
     * Creates an allEqual constraint.
     * Ensures that all variables from vars take the same value.
     *
     * @param vars list of variables
     * @throws IllegalArgumentException when the array of variables is either null or empty.
     * @implNote This constraint is reformulated as an atMostNValues constraint, with bound consistency.
     */
    default Constraint allEqual(IntVar... vars) {
        if (vars == null || vars.length == 0) {
            throw new IllegalArgumentException("The array of variables cannot be null or empty");
        }
        if (vars.length == 1) return ref().trueConstraint();
        if (ref().getSolver().isLCG()) {
            return atMostNValues(vars, ref().intVar(1), false);
        }
        return new Constraint(ConstraintsName.ATMOSTNVALUES,
                new PropAtMostNValues_BC(vars, ref().intVar(1)));
    }

    /**
     * Creates a notAllEqual constraint.
     * Ensures that all variables from vars take more than a single value.
     *
     * @param vars list of variables
     * @throws IllegalArgumentException when the array of variables is either null or empty.
     */
    default Constraint notAllEqual(IntVar... vars) {
        if (vars == null || vars.length == 0) {
            throw new IllegalArgumentException("The array of variables cannot be null or empty");
        }
        if (vars.length == 1) return ref().trueConstraint();
        return atLeastNValues(vars, ref().intVar(2), false);
    }

    /**
     * Creates an among constraint.
     * nbVar is the number of variables of the collection vars that take their value in values.
     * <br/><a href="http://www.emn.fr/x-info/sdemasse/gccat/Camong.html">gccat among</a>
     * <br/>
     * Propagator :
     * C. Bessiere, E. Hebrard, B. Hnich, Z. Kiziltan, T. Walsh,
     * Among, common and disjoint Constraints
     * CP-2005
     *
     * @param nbVar  a variable
     * @param vars   vector of variables
     * @param values set of values
     */
    default Constraint among(IntVar nbVar, IntVar[] vars, int[] values) {
        int[] vls = new TIntHashSet(values).toArray(); // remove double occurrences
        Arrays.sort(vls);
        if (ref().getSolver().isLCG()) {
            if (ref().getSettings().warnUser()) {
                ref().getSolver().log().white().println(
                        "Warning: among constraint is decomposed (due to LCG).");
            }
            IntVar[] cs = ref().intVarArray(vls.length, 0, vars.length);
            for (int i = 0; i < vls.length; i++) {
                ref().count(vls[i], vars, cs[i]).post();
            }
            return ref().sum(cs, "=", nbVar);
        }
        // sort
        return new Constraint(ConstraintsName.AMONG, new PropAmongGAC(ArrayUtils.concat(vars, nbVar), vls));
    }

    /**
     * Creates an and constraint that is satisfied if all boolean variables in <i>bools</i> are true
     *
     * @param bools an array of boolean variable
     * @return a constraint and ensuring that variables in <i>bools</i> are all set to true
     * @throws IllegalArgumentException when the array of variables is either null or empty.
     */
    default Constraint and(BoolVar... bools) {
        if (bools == null || bools.length == 0) {
            throw new IllegalArgumentException("The array of variables cannot be null or empty");
        }
        if (bools.length == 1) return ref().arithm(bools[0], "=", 1);
        Model s = bools[0].getModel();
        IntVar sum = s.intVar(0, bools.length, true);
        s.sum(bools, "=", sum).post();
        return s.arithm(sum, "=", bools.length);
    }

    /**
     * Creates an and constraint that is satisfied if all constraints in <i>cstrs</i> are satisfied
     * BEWARE: this should not be used to post several constraints at once but in a reification context
     *
     * @param cstrs an array of constraints
     * @return a constraint and ensuring that all constraints in <i>cstrs</i> are satisfied
     */
    default Constraint and(Constraint... cstrs) {
        BoolVar[] bools = new BoolVar[cstrs.length];
        for (int i = 0; i < cstrs.length; i++) {
            bools[i] = cstrs[i].reify();
        }
        return and(bools);
    }

    /**
     * Creates an atLeastNValue constraint.
     * Let N be the number of distinct values assigned to the variables of the vars collection.
     * Enforce condition N >= nValues to hold.
     * <p>
     * This embeds a light propagator by default.
     * Additional filtering algorithms can be added.
     *
     * @param vars    collection of variables
     * @param nValues limit variable
     * @param AC      additional filtering algorithm, domain filtering algorithm derivated from (Soft)AllDifferent
     */
    default Constraint atLeastNValues(IntVar[] vars, IntVar nValues, boolean AC) {
        if (ref().getSolver().isLCG()) {
            if (ref().getSettings().warnUser()) {
                ref().getSolver().log().white().println(
                        "Warning: atMostNValues constraint is decomposed (due to LCG).");
            }
            int[] vals = getDomainUnion(vars);
            BoolVar[] vs = ref().boolVarArray(vals.length);
            int k = 0;
            for (int v : vals) {
                BoolVar[] bs = new BoolVar[vars.length];
                for (int i = 0; i < vars.length; i++) {
                    bs[i] = ref().isEq(vars[i], v);
                }
                ref().addClausesBoolOrArrayEqVar(bs, vs[k++]);
            }
            return ref().sum(vs, ">=", nValues);
        }
        if (AC) {
            return new Constraint(ConstraintsName.ATLEASTNVALUES, new PropAtLeastNValues(vars, nValues),
                    new PropAtLeastNValues_AC(vars, nValues));
        } else {
            return new Constraint(ConstraintsName.ATLEASTNVALUES, new PropAtLeastNValues(vars, nValues));
        }
    }

    /**
     * Creates an atMostNValue constraint.
     * Let N be the number of distinct values assigned to the variables of the vars collection.
     * Enforce condition N <= nValues to hold.
     * <p>
     * This embeds a light propagator by default.
     * Additional filtering algorithms can be added.
     *
     * @param vars    collection of variables
     * @param nValues limit variable
     * @param STRONG  "AMNV<Gci|MDRk|R13>" Filters the conjunction of AtMostNValue and disequalities
     *                (see Fages and Lap&egrave;gue Artificial Intelligence 2014)
     *                automatically detects disequalities and allDifferent constraints.
     *                Presumably useful when nValues must be minimized.
     */
    default Constraint atMostNValues(IntVar[] vars, IntVar nValues, boolean STRONG) {
        int[] vals = getDomainUnion(vars);
        if (ref().getSolver().isLCG()) {
            if (ref().getSettings().warnUser()) {
                ref().getSolver().log().white().println(
                        "Warning: atMostNValues constraint is decomposed (due to LCG).");
            }
            BoolVar[] vs = ref().boolVarArray(vals.length);
            int k = 0;
            for (int v : vals) {
                BoolVar[] bs = new BoolVar[vars.length];
                for (int i = 0; i < vars.length; i++) {
                    bs[i] = ref().isEq(vars[i], v);
                }
                ref().addClausesBoolOrArrayEqVar(bs, vs[k++]);
            }
            return ref().sum(vs, "<=", nValues);
        }
        if (STRONG) {
            Gci gci = new Gci(vars);
            R[] rules = new R[]{new R1(), new R3(vars.length, nValues.getModel())};
            return new Constraint(ConstraintsName.ATMOSTNVALUES, new PropAtMostNValues(vars, vals, nValues),
                    new PropAMNV(vars, nValues, gci, new MDRk(gci), rules));
        } else {
            return new Constraint(ConstraintsName.ATMOSTNVALUES, new PropAtMostNValues(vars, vals, nValues));
        }
    }

    /**
     * Creates a BinPacking constraint.
     * Bin Packing formulation:
     * forall b in [0,binLoad.length-1],
     * binLoad[b]=sum(itemSize[i] | i in [0,itemSize.length-1], itemBin[i] = b+offset
     * forall i in [0,itemSize.length-1], itemBin is in [offset,binLoad.length-1+offset],
     *
     * @param itemBin  IntVar representing the bin of each item
     * @param itemSize int representing the size of each item
     * @param binLoad  IntVar representing the load of each bin (i.e. the sum of the size of the items in it)
     * @param offset   0 by default but typically 1 if used within MiniZinc
     *                 (which counts from 1 to n instead of from 0 to n-1)
     */
    default Constraint binPacking(IntVar[] itemBin, int[] itemSize, IntVar[] binLoad, int offset) {
        if (itemBin.length != itemSize.length) {
            throw new SolverException("itemBin and itemSize arrays should have same size");
        }
        // redundant filtering
        int sum = 0;
        for (int i = 0; i < itemSize.length; i++) {
            sum += itemSize[i];
        }

        int maxCapa = binLoad[0].getUB();
        for (int j = 1; j < binLoad.length; j++) {
            maxCapa = Math.max(maxCapa, binLoad[j].getUB());
        }
        int thresholdCapa = (int) Math.ceil(1.0 * maxCapa / 2);
        List<IntVar> list = new ArrayList<>(itemBin.length);
        for (int i = 0; i < itemBin.length; i++) {
            if (itemSize[i] > thresholdCapa) {
                list.add(itemBin[i]);
            }
        }
        if (ref().getSolver().isLCG()) {
            if (ref().getSettings().warnUser()) {
                ref().getSolver().log().white().println(
                        "Warning: binPacking constraint is decomposed (due to LCG).");
            }
            for (int i = 0; i < itemBin.length; i++) {
                ref().member(itemBin[i], offset, binLoad.length - 1 + offset).post();
            }
            for (int i = 0; i < binLoad.length; i++) {
                IntVar[] loads = new IntVar[itemSize.length];
                for (int j = 0; j < itemSize.length; j++) {
                    loads[j] = ref().intView(itemSize[j], ref().isEq(itemBin[j], i + offset), 0);
                }
                ref().sum(loads, "=", binLoad[i]).post();
            }
            ref().sum(binLoad, "=", sum).post();
            if (!list.isEmpty()) ref().allDifferent(list.toArray(new IntVar[0])).post();
            return ref().voidConstraint();
        }
        return Constraint.merge(
                ConstraintsName.BINPACKING,
                new Constraint(ConstraintsName.BINPACKING, new PropBinPacking(itemBin, itemSize, binLoad, offset)),
                ref().sum(binLoad, "=", sum),
                !list.isEmpty() ? ref().allDifferent(list.toArray(new IntVar[0])) : null
        );
    }

    /**
     * Creates an channeling constraint between an integer variable and a set of boolean variables.
     * Maps the boolean assignments variables bVars with the standard assignment variable var. <br>
     * var = i <-> bVars[i-offset] = 1
     *
     * @param bVars  array of boolean variables
     * @param var    observed variable. Should presumably have an enumerated domain
     * @param offset 0 by default but typically 1 if used within MiniZinc
     *               (which counts from 1 to n instead of from 0 to n-1)
     */
    default Constraint boolsIntChanneling(BoolVar[] bVars, IntVar var, int offset) {
        if (var.hasEnumeratedDomain()) {
            return new Constraint(ConstraintsName.BOOLCHANNELING, new PropEnumDomainChanneling(bVars, var, offset));
        } else {
            IntVar enumV = var.getModel().intVar(var.getName() + "_enumImage", var.getLB(), var.getUB(), false);
            enumV.eq(var).post();
            return new Constraint(ConstraintsName.BOOLCHANNELING,
                    new PropEnumDomainChanneling(bVars, enumV, offset)
            );
        }
    }

    /**
     * Creates a channeling constraint between an integer variable and a set of bit variables.
     * Ensures that var = 2<sup>0</sup>*BIT_1 + 2<sup>1</sup>*BIT_2 + ... 2<sup>n-1</sup>*BIT_n.
     * <br/>
     * BIT_1 is related to the first bit of OCTET (2^0),
     * BIT_2 is related to the first bit of OCTET (2^1), etc.
     * <br/>
     * The upper bound of var is given by 2<sup>n</sup>, where n is the size of the array bits.
     *
     * @param bits the array of bits
     * @param var  the numeric value
     * @implNote This constraint is transformed into a table constraint
     * @see #table(IntVar[], Tuples)
     */
    default Constraint bitsIntChanneling(BoolVar[] bits, IntVar var) {
        int s = bits.length;
        int max = (int) Math.pow(2, s) - 1;
        Tuples tuples = new Tuples(true);
        for (int v = 0; v <= max; v++) {
            if (var.contains(v)) {
                int[] t = new int[s + 1];
                for (int b = 0; b < s; b++) {
                    t[b] = ((v >>> b) & 1) != 0 ? 1 : 0;
                }
                t[s] = v;
                tuples.add(t);
            }
        }
        return table(ArrayUtils.append(bits, new IntVar[]{var}), tuples);
    }

    /**
     * Creates an channeling constraint between an integer variable and a set of clauses.
     * Link each value from the domain of var to two boolean variable:
     * one reifies the equality to the i^th value of the variable domain,
     * the other reifies the less-or-equality to the i^th value of the variable domain.
     * Contract: eVars.lenght == lVars.length == var.getUB() - var.getLB() + 1
     * Contract: var is not a boolean variable
     *
     * @param var   an Integer variable
     * @param eVars array of EQ boolean variables
     * @param lVars array of LQ boolean variables
     */
    default Constraint clausesIntChanneling(IntVar var, BoolVar[] eVars, BoolVar[] lVars) {
        if (ref().getSolver().isLCG()) {
            throw new SolverException("ClausesIntChanneling constraint is not supported in LCG mode");
        }
        return new Constraint(ConstraintsName.CLAUSESINTCHANNELING, new PropClauseChanneling(var, eVars, lVars));
    }

    /**
     * Creates a circuit constraint which ensures that
     * <p/> the elements of vars define a covering circuit
     * <p/> where vars[i] = offset+j means that j is the successor of i.
     * <p>
     * Filtering algorithms:
     * <p/> subtour elimination : Caseau & Laburthe (ICLP'97)
     * <p/> allDifferent GAC algorithm: R&eacute;gin (AAAI'94)
     * <p/> dominator-based filtering: Fages & Lorca (CP'11)
     * <p/> Strongly Connected Components based filtering (Cambazar & Bourreau JFPC'06 and Fages and Lorca TechReport'12)
     *
     * @param vars vector of variables which take their value in [offset,offset+|vars|-1]
     * @return a circuit constraint
     */
    default Constraint circuit(IntVar[] vars) {
        return circuit(vars, 0);
    }

    /**
     * Creates a circuit constraint which ensures that
     * <p/> the elements of vars define a covering circuit
     * <p/> where vars[i] = offset+j means that j is the successor of i.
     * <p>
     * Filtering algorithms:
     * <p/> subtour elimination : Caseau & Laburthe (ICLP'97)
     * <p/> allDifferent GAC algorithm: R&eacute;gin (AAAI'94)
     * <p/> dominator-based filtering: Fages & Lorca (CP'11)
     * <p/> Strongly Connected Components based filtering (Cambazar & Bourreau JFPC'06 and Fages and Lorca TechReport'12)
     *
     * @param vars   vector of variables which take their value in [offset,offset+|vars|-1]
     * @param offset 0 by default but typically 1 if used within MiniZinc
     *               (which counts from 1 to n instead of from 0 to n-1)
     * @return a circuit constraint
     */
    default Constraint circuit(IntVar[] vars, int offset) {
        return circuit(vars, offset, CircuitConf.RD);
    }

    /**
     * Creates a circuit constraint which ensures that
     * <p/> the elements of vars define a covering circuit
     * <p/> where vars[i] = offset+j means that j is the successor of i.
     * <p>
     * Filtering algorithms:
     * <p/> subtour elimination : Caseau & Laburthe (ICLP'97)
     * <p/> allDifferent GAC algorithm: R&eacute;gin (AAAI'94)
     * <p/> dominator-based filtering: Fages & Lorca (CP'11)
     * <p/> Strongly Connected Components based filtering (Cambazard & Bourreau JFPC'06 and Fages and Lorca TechReport'12)
     * <p/> See Fages PhD Thesis (2014) for more information
     *
     * @param vars   vector of variables which take their value in [offset,offset+|vars|-1]
     * @param offset 0 by default but typically 1 if used within MiniZinc
     *               (which counts from 1 to n instead of from 0 to n-1)
     * @param conf   filtering options
     * @return a circuit constraint
     */
    default Constraint circuit(IntVar[] vars, int offset, CircuitConf conf) {
        if (ref().getSolver().isLCG()) {
            if (ref().getSettings().warnUser()) {
                ref().getSolver().log().white().println(
                        "Warning: circuit constraint restricted to LIGHT filtering options.");
            }
            conf = CircuitConf.LIGHT;
        }
        Propagator<?>[] props;
        if (conf == CircuitConf.LIGHT) {
            props = new Propagator[]{new PropNoSubtour(vars, offset)};
        } else {
            props = new Propagator[]{
                    new PropNoSubtour(vars, offset),
                    new PropCircuit_ArboFiltering(vars, offset, conf),
                    new PropCircuit_AntiArboFiltering(vars, offset, conf),
                    new PropCircuitSCC(vars, offset, conf)
            };
        }
        Constraint alldiff = allDifferent(vars, "AC");
        alldiff.ignore();
        return new Constraint(ConstraintsName.CIRCUIT, ArrayUtils.append(alldiff.propagators, props));
    }

    /**
     * Creates a regular constraint that supports a cost function.
     * Ensures that the assignment of a sequence of variables is recognized by costAutomaton, a deterministic finite automaton,
     * and that the sum of the costs associated to each assignment is bounded by the cost variable.
     * This version allows to specify different costs according to the automaton state at which the assignment occurs
     * (i.e. the transition starts)
     *
     * @param vars          sequence of variables
     * @param cost          cost variable
     * @param costAutomaton a deterministic finite automaton defining the regular language and the costs
     *                      Can be built with method CostAutomaton.makeSingleResource(...)
     */
    default Constraint costRegular(IntVar[] vars, IntVar cost, ICostAutomaton costAutomaton) {
        if (ref().getSolver().isLCG()) {
            throw new SolverException("costRegular constraint is not supported in LCG mode");
        }
        return new CostRegular(vars, cost, costAutomaton);
    }

    /**
     * Creates a count constraint.
     * Let N be the number of variables of the vars collection assigned to the value <i>value</i>;
     * Enforce condition N = limit to hold.
     * <p>
     *
     * @param value an int
     * @param vars  a vector of variables
     * @param limit a variable
     */
    default Constraint count(int value, IntVar[] vars, IntVar limit) {
        if (ref().getSolver().isLCG()) {
            if (ref().getSettings().warnUser()) {
                ref().getSolver().log().white().println(
                        "Warning: count constraint is decomposed (due to LCG).");
            }
            BoolVar[] bs = new BoolVar[vars.length];
            for (int i = 0; i < vars.length; i++) {
                bs[i] = ref().isEq(vars[i], value);
            }
            return ref().sum(bs, "=", limit);
        }
        return new Constraint(ConstraintsName.COUNT, new PropCount_AC(vars, value, limit));
    }

    /**
     * Creates a count constraint.
     * Let N be the number of variables of the vars collection assigned to the value `value`;
     * Enforce condition N = limit to hold.
     * <p>
     *
     * @param value a variable
     * @param vars  a vector of variables
     * @param limit a variable
     */
    default Constraint count(IntVar value, IntVar[] vars, IntVar limit) {
        if (value.isInstantiated()) {
            return count(value.getValue(), vars, limit);
        }
        if (ref().getSolver().isLCG()) {
            if (ref().getSettings().warnUser()) {
                ref().getSolver().log().white().println(
                        "Warning: count constraint is decomposed (due to LCG).");
            }
            BoolVar[] bs = ref().boolVarArray(vars.length);
            for (int i = 0; i < vars.length; i++) {
                ref().reifXrelYC(vars[i], "=", value, 0, bs[i]);
            }
            return ref().sum(bs, "=", limit);
        }
        if (value.hasEnumeratedDomain()) {
            return new Constraint(ConstraintsName.COUNT, new PropCountVar(vars, value, limit));
        } else {
            Model model = value.getModel();
            IntVar Evalue = model.intVar(model.generateName("COUNT_"), value.getLB(), value.getUB(), false);
            Evalue.eq(value).post();
            return new Constraint(ConstraintsName.COUNT,
                    new PropCountVar(vars, Evalue, limit));
        }
    }

    /**
<<<<<<< HEAD
=======
     * Creates a cumulative constraint: Enforces that at each point in time,
     * the cumulated height of the set of tasks that overlap that point
     * does not exceed a given limit.
     * <p>
     * Task duration and height should be >= 0
     * Discards tasks whose duration or height is equal to zero
     *
     * @param tasks    Task objects containing start, duration and end variables
     * @param heights  integer variables representing the resource consumption of each task
     * @param capacity integer variable representing the resource capacity
     * @return a cumulative constraint
     */
    default Constraint cumulative(Task[] tasks, IntVar[] heights, IntVar capacity) {
        return cumulative(tasks, heights, capacity, true);
    }

    /**
     * Creates a cumulative constraint: Enforces that at each point in time,
     * the cumulated height of the set of tasks that overlap that point
     * does not exceed a given limit.
     * <p>
     * Task duration and height should be >= 0
     * Discards tasks whose duration or height is equal to zero
     *
     * @param tasks       Task objects containing start, duration and end variables
     * @param heights     integer variables representing the resource consumption of each task
     * @param capacity    integer variable representing the resource capacity
     * @param incremental specifies if an incremental propagation should be applied
     * @return a cumulative constraint
     */
    default Constraint cumulative(Task[] tasks, IntVar[] heights, IntVar capacity, boolean incremental) {
        return cumulative(tasks, heights, capacity, incremental, Cumulative.Filter.DEFAULT.make(tasks.length));
    }

    /**
     * Creates a cumulative constraint: Enforces that at each point in time,
     * the cumulated height of the set of tasks that overlap that point
     * does not exceed a given limit.
     * <p>
     * Task duration and height should be >= 0
     * Discards tasks whose duration or height is equal to zero
     *
     * @param tasks       Task objects containing start, duration and end variables
     * @param heights     integer variables representing the resource consumption of each task
     * @param capacity    integer variable representing the resource capacity
     * @param incremental specifies if an incremental propagation should be applied
     * @param filters     specifies which filtering algorithms to apply
     * @return a cumulative constraint
     */
    default Constraint cumulative(Task[] tasks, IntVar[] heights, IntVar capacity, boolean incremental, Cumulative.Filter... filters) {
        return cumulative(tasks, heights, capacity, incremental, Arrays.stream(filters).map(f -> f.make(tasks.length)).toArray(CumulFilter[]::new));
    }

    /**
     * Creates a cumulative constraint: Enforces that at each point in time,
     * the cumulated height of the set of tasks that overlap that point
     * does not exceed a given limit.
     * <p>
     * Task duration and height should be >= 0
     * Discards tasks whose duration or height is equal to zero
     *
     * @param tasks       Task objects containing start, duration and end variables
     * @param heights     integer variables representing the resource consumption of each task
     * @param capacity    integer variable representing the resource capacity
     * @param incremental specifies if an incremental propagation should be applied
     * @param filters     specifies which filtering algorithms to apply
     * @return a cumulative constraint
     */
    default Constraint cumulative(Task[] tasks, IntVar[] heights, IntVar capacity, boolean incremental, CumulFilter... filters) {
        if (ref().getSolver().isLCG()) {
            if (ref().getSettings().warnUser()) {
                ref().getSolver().log().white().println(
                        "Warning: cumulative constraint is decomposed (due to LCG).");
            }
            ref().cumulativeDec(tasks, heights, capacity);
            return ref().voidConstraint();
        }
        if (tasks.length != heights.length) {
            throw new SolverException("Tasks and heights arrays should have same size");
        }
        int nbUseFull = 0;
        for (int h = 0; h < heights.length; h++) {
            if (heights[h].getUB() > 0 && tasks[h].getDuration().getUB() > 0) {
                nbUseFull++;
            }
        }
        // remove tasks that have no impact on resource consumption
        if (nbUseFull < tasks.length) {
            if (nbUseFull == 0) return arithm(capacity, ">=", 0);
            Task[] T2 = new Task[nbUseFull];
            IntVar[] H2 = new IntVar[nbUseFull];
            int idx = 0;
            for (int h = 0; h < heights.length; h++) {
                if (heights[h].getUB() > 0 && tasks[h].getDuration().getUB() > 0) {
                    T2[idx] = tasks[h];
                    H2[idx] = heights[h];
                    idx++;
                }
            }
            tasks = T2;
            heights = H2;
        }
        return new Cumulative(tasks, heights, capacity, incremental, filters);
    }

    /**
     * Creates and <b>posts</b> a decomposition of a cumulative constraint:
     * Enforces that at each point in time,
     * the cumulated height of the set of tasks that overlap that point
     * does not exceed a given limit.
     * <p>
     * Task duration and height should be >= 0
     * Discards tasks whose duration or height is equal to zero
     *
     * @param starts    starting time of each task
     * @param durations processing time of each task
     * @param heights   resource consumption of each task
     * @param capacity  resource capacity
     */
    default Constraint cumulative(IntVar[] starts, int[] durations, int[] heights, int capacity) {
        int n = starts.length;
        final IntVar[] d = new IntVar[n];
        final IntVar[] h = new IntVar[n];
        final IntVar[] e = new IntVar[n];
        Task[] tasks = new Task[n];
        for (int i = 0; i < n; i++) {
            d[i] = ref().intVar(durations[i]);
            h[i] = ref().intVar(heights[i]);
            e[i] = ref().intVar(starts[i].getName() + "_e",
                    starts[i].getLB() + durations[i],
                    starts[i].getUB() + durations[i],
                    true);
            tasks[i] = new Task(starts[i], d[i], e[i]);
        }
        return ref().cumulative(tasks, h, ref().intVar(capacity), false, Cumulative.Filter.NAIVETIME);
    }

    /**
>>>>>>> f28bd85a
     * <p>
     * Create a decreasing constraint which ensures that the variables in {@code vars} are decreasing.
     * The {@code delta} parameter allows to adjust the bounds.
     * </p>
     * <p>That is: (X_0 &ge; X_1 + delta) &and; (X_1 &ge; X_2 + delta) &and; ...</p>
     *
     * @param vars  variables to maintain in decreasing order
     * @param delta set to 0 for &ge;, to 1 for &gt;, and so on
     * @return a decreasing constraint
     */
    default Constraint decreasing(IntVar[] vars, int delta) {
        IntVar[] rvars = vars.clone();
        ArrayUtils.reverse(rvars);
        return increasing(vars, delta);
    }

    /**
     * Creates a diffN constraint. Constrains each rectangle<sub>i</sub>, given by their origins X<sub>i</sub>,Y<sub>i</sub>
     * and sizes width<sub>i</sub>,height<sub>i</sub>, to be non-overlapping.
     *
     * @param X                      collection of coordinates in first dimension
     * @param Y                      collection of coordinates in second dimension
     * @param width                  collection of width (each duration should be > 0)
     * @param height                 collection of height (each height should be >= 0)
     * @param addCumulativeReasoning indicates whether or not redundant cumulative constraints should be put on each dimension (advised)
     * @return a non-overlapping constraint
     */
    default Constraint diffN(IntVar[] X, IntVar[] Y, IntVar[] width, IntVar[] height, boolean addCumulativeReasoning) {
        Model model = X[0].getModel();
        Constraint diffNCons = new Constraint(
                ConstraintsName.DIFFN,
                new PropDiffN(X, Y, width, height)
        );
        if (ref().getSolver().isLCG()) {
            if (ref().getSettings().warnUser()) {
                ref().getSolver().log().white().println(
                        "Warning: diffN constraint is simplified (due to LCG).");
            }
            addCumulativeReasoning = false;
        }
        if (addCumulativeReasoning) {
            IntVar[] EX = new IntVar[X.length];
            IntVar[] EY = new IntVar[X.length];
            Task[] TX = new Task[X.length];
            Task[] TY = new Task[X.length];
            int minx = Integer.MAX_VALUE / 2;
            int maxx = Integer.MIN_VALUE / 2;
            int miny = Integer.MAX_VALUE / 2;
            int maxy = Integer.MIN_VALUE / 2;
            for (int i = 0; i < X.length; i++) {
                EX[i] = model.intVar(model.generateName("diffN_"), X[i].getLB() + width[i].getLB(), X[i].getUB() + width[i].getUB(), true);
                EY[i] = model.intVar(model.generateName("diffN_"), Y[i].getLB() + height[i].getLB(), Y[i].getUB() + height[i].getUB(), true);
                TX[i] = new Task(X[i], width[i], EX[i]);
                TY[i] = new Task(Y[i], height[i], EY[i]);
                minx = Math.min(minx, X[i].getLB());
                miny = Math.min(miny, Y[i].getLB());
                maxx = Math.max(maxx, X[i].getUB() + width[i].getUB());
                maxy = Math.max(maxy, Y[i].getUB() + height[i].getUB());
            }
            IntVar maxX = model.intVar(model.generateName("diffN_"), minx, maxx, true);
            IntVar minX = model.intVar(model.generateName("diffN_"), minx, maxx, true);
            IntVar diffX = model.intVar(model.generateName("diffN_"), 0, maxx - minx, true);
            IntVar maxY = model.intVar(model.generateName("diffN_"), miny, maxy, true);
            IntVar minY = model.intVar(model.generateName("diffN_"), miny, maxy, true);
            IntVar diffY = model.intVar(model.generateName("diffN_"), 0, maxy - miny, true);
            return Constraint.merge(ConstraintsName.DIFFNWITHCUMULATIVE,
                    diffNCons,
                    min(minX, X), max(maxX, EX), scalar(new IntVar[]{maxX, minX}, new int[]{1, -1}, "=", diffX),
                    ref().cumulative(TX, height, diffY),
                    min(minY, Y), max(maxY, EY), scalar(new IntVar[]{maxY, minY}, new int[]{1, -1}, "=", diffY),
                    ref().cumulative(TY, width, diffX)
            );
        } else {
            return diffNCons;
        }
    }

    /**
     * Creates a diffN constraint with <i>k</i> dimensions.
     * Each orthotope<sub>i</sub>, given by their origins X<sub>i,j</sub>
     * and sizes l<sub>i,j</sub> should be non-overlapping on at least one dimension <i>0 ≤ j < k</i>.
     *
     * @param X collection of orthotopes
     * @param l collection of lengths (each length should be > 0)
     * @return a non-overlapping constraint
     * @implNote This constraint is more general than {@link #diffN(IntVar[][], int[][])} that only considers 2 dimensions.
     * However, it is also more complex and less efficient.
     * @see #diffN(IntVar[][], int[][])
     */
    default Constraint diffN(IntVar[][] X,
                             int[][] l) {
        return new Constraint(
                ConstraintsName.DIFFN,
                new PropSweepBasedDiffN(X, l));
    }


    /**
     * Creates a element constraint: value = table[index-offset]
     * where table is an array of variables.
     *
     * @param value  value variable
     * @param table  array of variables
     * @param index  index variable in range [offset,offset+|table|-1]
     * @param offset int offset, generally 0
     */
    default Constraint element(IntVar value, IntVar[] table, IntVar index, int offset) {
        if (Stream.of(table).allMatch(Variable::isAConstant)) {
            return element(value, Stream.of(table).mapToInt(IntVar::getValue).toArray(), index, offset);
        } else {
            // uses two propagator to perform a fix point
            return new Constraint(
                    ConstraintsName.ELEMENT,
                    new PropElementV_fast(value, table, ref().intView(1, index, -offset)));
        }
    }

    /**
     * Creates a global cardinality constraint (GCC):
     * Each value values[i] should be taken by exactly occurrences[i] variables of vars.
     * <br/>
     * This constraint does not ensure any well-defined level of consistency, yet.
     *
     * @param vars        collection of variables
     * @param values      collection of constrained values
     * @param occurrences collection of cardinality variables
     * @param closed      restricts domains of vars to values if set to true
     */
    default Constraint globalCardinality(IntVar[] vars, int[] values, IntVar[] occurrences, boolean closed) {
        if (ref().getSolver().isLCG()) {
            if (ref().getSettings().warnUser()) {
                ref().getSolver().log().white().println(
                        "Warning: globalCardinality constraint is decomposed (due to LCG).");
            }
            for (int i = 0; i < values.length; i++) {
                ref().count(values[i], vars, occurrences[i]).post();
            }
            if (closed) {
                for (int i = 0; i < vars.length; i++) {
                    ref().member(vars[i], values).post();
                }
            }
            return ref().voidConstraint();
        }
        assert values.length == occurrences.length;
        if (closed) {
            TIntArrayList toAdd = new TIntArrayList();
            TIntSet givenValues = new TIntHashSet();
            for (int i : values) {
                assert !givenValues.contains(i);
                givenValues.add(i);
            }
            for (IntVar var : vars) {
                int ub = var.getUB();
                for (int k = var.getLB(); k <= ub; k = var.nextValue(k)) {
                    if (!givenValues.contains(k)) {
                        if (!toAdd.contains(k)) {
                            toAdd.add(k);
                        }
                    }
                }
            }
            if (!toAdd.isEmpty()) {
                int n2 = values.length + toAdd.size();
                int[] v2 = new int[n2];
                IntVar[] cards = new IntVar[n2];
                System.arraycopy(values, 0, v2, 0, values.length);
                System.arraycopy(occurrences, 0, cards, 0, values.length);
                for (int i = values.length; i < n2; i++) {
                    v2[i] = toAdd.get(i - values.length);
                    cards[i] = vars[0].getModel().intVar(0);
                }
                return new GlobalCardinality(vars, v2, cards);
            }
        }
        return new GlobalCardinality(vars, values, occurrences);
    }

    /**
     * <p>
     * Create an increasing constraint which ensures that the variables in {@code vars} are increasing.
     * The {@code delta} parameter allows to adjust the bounds.
     * </p>
     * <p>That is: (X_0 + delta &le; X_1) &and; (X_1 + delta &le; X_2) &and; ...</p>
     *
     * @param vars  variables to maintain in increasing order
     * @param delta set to 0 for &le;, to 1 for &lt;, and so on
     * @return an increasing constraint
     */
    default Constraint increasing(IntVar[] vars, int delta) {
        if (ref().getSolver().isLCG()) {
            if (ref().getSettings().warnUser()) {
                ref().getSolver().log().white().println(
                        "Warning: increasing constraint is decomposed (due to LCG).");
            }
            for (int i = 0; i < vars.length - 1; i++) {
                ref().arithm(vars[i], "<=", vars[i + 1], "-", delta).post();
            }
            return ref().voidConstraint();
        }
        return new Constraint(ConstraintsName.INCREASING, new PropIncreasing(vars, delta));
    }

    /**
     * Creates an inverse channeling between vars1 and vars2:
     * vars1[i] = j <=> vars2[j] = i
     * Performs AC if domains are enumerated.
     * If not, then it works on bounds without guaranteeing BC
     * (enumerated domains are strongly recommended)
     * <p>
     * Beware you should have |vars1| = |vars2|
     *
     * @param vars1 vector of variables which take their value in [0,|vars2|-1]
     * @param vars2 vector of variables which take their value in [0,|vars1|-1]
     */
    default Constraint inverseChanneling(IntVar[] vars1, IntVar[] vars2) {
        return inverseChanneling(vars1, vars2, 0, 0);
    }

    /**
     * Creates an inverse channeling between vars1 and vars2:
     * vars1[i-offset2] = j <=> vars2[j-offset1] = i
     * Performs AC if domains are enumerated.
     * If not, then it works on bounds without guaranteeing BC
     * (enumerated domains are strongly recommended)
     * <p>
     * Beware you should have |vars1| = |vars2|
     *
     * @param vars1   vector of variables which take their value in [offset1,offset1+|vars2|-1]
     * @param vars2   vector of variables which take their value in [offset2,offset2+|vars1|-1]
     * @param offset1 lowest value in vars1 (most often 0)
     * @param offset2 lowest value in vars2 (most often 0)
     */
    default Constraint inverseChanneling(IntVar[] vars1, IntVar[] vars2, int offset1, int offset2) {
        return inverseChanneling(vars1, vars2, offset1, offset2, false);
    }

    /**
     * Creates an inverse channeling between vars1 and vars2:
     * vars1[i-offset2] = j <=> vars2[j-offset1] = i
     * Performs AC if domains are enumerated.
     * If not, then it works on bounds without guaranteeing BC
     * (enumerated domains are strongly recommended)
     * <p>
     * Beware you should have |vars1| = |vars2|
     *
     * @param vars1   vector of variables which take their value in [offset1,offset1+|vars2|-1]
     * @param vars2   vector of variables which take their value in [offset2,offset2+|vars1|-1]
     * @param offset1 lowest value in vars1 (most often 0)
     * @param offset2 lowest value in vars2 (most often 0)
     * @param ac      use AC level for embedded alldifferent, if false, domains are scanned
     */
    default Constraint inverseChanneling(IntVar[] vars1, IntVar[] vars2, int offset1, int offset2, boolean ac) {
        if (vars1.length != vars2.length)
            throw new SolverException(Arrays.toString(vars1) + " and " + Arrays.toString(vars2) + " should have same size");
        boolean allEnum = true;
        for (int i = 0; i < vars1.length && allEnum; i++) {
            if (!(vars1[i].hasEnumeratedDomain() && vars2[i].hasEnumeratedDomain())) {
                allEnum = false;
            }
        }
        if (ac) {
            allEnum = true;
        }
        Propagator<IntVar> ip = allEnum ? new PropInverseChannelAC(vars1, vars2, offset1, offset2)
                : new PropInverseChannelBC(vars1, vars2, offset1, offset2);
        Constraint alldiff1 = allDifferent(vars1, ac ? "AC" : "");
        alldiff1.ignore();
        Constraint alldiff2 = allDifferent(vars2, ac ? "AC" : "");
        alldiff2.ignore();
        return new Constraint(ConstraintsName.INVERSECHANNELING, ArrayUtils.append(
                alldiff1.getPropagators(),
                alldiff2.getPropagators(),
                new Propagator[]{ip}
        ));
    }

    /**
     * Creates an intValuePrecedeChain constraint.
     * Ensure that if there exists <code>j</code> such that X[j] = T, then, there must exist <code>i</code> < <code>j</code> such that
     * X[i] = S.
     *
     * @param X an array of variables
     * @param S a value
     * @param T another value
     */
    default Constraint intValuePrecedeChain(IntVar[] X, int S, int T) {
        return new Constraint(ConstraintsName.INT_VALUE_PRECEDE, new PropIntValuePrecedeChain(X, S, T));
    }

    /**
     * Creates an intValuePrecedeChain constraint.
     * Ensure that, for each pair of V[k] and V[l] of values in V, such that k < l,
     * if there exists <code>j</code> such that X[j] = V[l], then, there must exist <code>i</code> < <code>j</code> such that
     * X[i] = V[k].
     *
     * @param X array of variables
     * @param V array of (distinct) values
     */
    default Constraint intValuePrecedeChain(IntVar[] X, int[] V) {
        if (V.length > 1) {
            TIntHashSet values = new TIntHashSet();
            PropIntValuePrecedeChain[] ps = new PropIntValuePrecedeChain[V.length - 1];
            values.add(V[0]);
            for (int i = 1; i < V.length; i++) {
                if (values.contains(V[i])) {
                    throw new SolverException("\"int_value_precede\" requires V to be made of distinct values");
                }
                values.add(V[i]);
                ps[i - 1] = new PropIntValuePrecedeChain(X, V[i - 1], V[i]);
            }
            return new Constraint(ConstraintsName.INT_VALUE_PRECEDE, ps);
        } else {
            return ref().trueConstraint();
        }
    }

    /**
     * Creates a knapsack constraint.
     * Ensures that :
     * <br/>- occurrences[i] * weight[i] = weightSum
     * <br/>- occurrences[i] * energy[i] = energySum
     * <br/>and maximizing the value of energySum.
     * <p>
     * <p>
     * A knapsack constraint
     * <a href="http://en.wikipedia.org/wiki/Knapsack_problem">wikipedia</a>:<br/>
     * "Given a set of items, each with a weight and an energy value,
     * determine the count of each item to include in a collection so that
     * the total weight is less than or equal to a given limit and the total value is as large as possible.
     * It derives its name from the problem faced by someone who is constrained by a fixed-size knapsack
     * and must fill it with the most useful items."
     * The limit over weightSum has to be specified either in its domain or with an additional constraint:
     * <pre>
     *     model.post(solver.arithm(weightSum, "<=", limit);
     * </pre>
     *
     * @param occurrences number of occurrences of every item
     * @param weightSum   load of the knapsack
     * @param energySum   profit of the knapsack
     * @param weight      weight of each item (must be >=0)
     * @param energy      energy of each item (must be >=0)
     */
    default Constraint knapsack(IntVar[] occurrences, IntVar weightSum, IntVar energySum,
                                int[] weight, int[] energy) {
        Constraint scalar1 = scalar(occurrences, weight, "=", weightSum);
        scalar1.ignore();
        Constraint scalar2 = scalar(occurrences, energy, "=", energySum);
        scalar2.ignore();

        List<BoolVar> bs = new ArrayList<>();
        List<Integer> es = new ArrayList<>();
        List<Integer> ws = new ArrayList<>();
        for (int i = 0; i < occurrences.length; i++) {
            if (occurrences[i].isBool()) {
                bs.add((BoolVar) occurrences[i]);
                es.add(energy[i]);
                ws.add(weight[i]);
            } else {
                assert occurrences[i].getLB() >= 0;
                int nb = occurrences[i].getUB();
                BoolVar[] doms = new BoolVar[nb];
                for (int k = 0; k < nb; k++) {
                    doms[k] = ref().isGeq(occurrences[i], k + 1);
                    bs.add(doms[k]);
                    es.add(energy[i]);
                    ws.add(weight[i]);
                }
                //ref().sum(doms, "=", occurrences[i]).post();
            }
        }
        if (ref().getSolver().isLCG()) {
            if (ref().getSettings().warnUser()) {
                ref().getSolver().log().white().println(
                        "Warning: weaker version of knapsack constraint (due to LCG).");
            }
            return new Constraint(ConstraintsName.KNAPSACK, ArrayUtils.append(
                    scalar1.propagators,
                    scalar2.propagators,
                    new Propagator[]{new PropKnapsack(occurrences, weightSum, energySum, weight, energy)}));
        }
        return new Constraint(ConstraintsName.KNAPSACK, ArrayUtils.append(
                scalar1.propagators,
                scalar2.propagators,
                new Propagator[]{
                        new PropKnapsack(occurrences, weightSum, energySum, weight, energy),
                        new PropKnapsackKatriel01(bs.toArray(new BoolVar[0]), weightSum, energySum,
                                ws.stream().mapToInt(k -> k).toArray(), es.stream().mapToInt(k -> k).toArray())
                }
        ));
    }

    /**
     * Creates a keySort constraint which ensures that the variables of SORTEDvars correspond to the variables
     * of vars according to a permutation stored in PERMvars (optional, can be null).
     * The variables of SORTEDvars are also sorted in increasing order wrt to K-size tuples.
     * The sort is stable, that is, ties are broken using the position of the tuple in vars.
     * <p>
     * <p>
     * For example:<br/>
     * - vars= (<4,2,2>,<2,3,1>,<4,2,1>,<1,3,0>)<br/>
     * - SORTEDvars= (<1,3,0>,<2,3,1>,<4,2,2>,<4,2,1>)<br/>
     * - PERMvars= (4,2,1,3)<br/>
     * - K = 2<br/>
     *
     * @param vars       a tuple of array of variables
     * @param PERMvars   array of permutation variables, domains should be [1,vars.length]  -- Can be null
     * @param SORTEDvars a tuple of array of variables sorted in increasing order
     * @param K          key prefix size (0 &le; k &le; m, where m is the size of the array of variable)
     * @return a keySort constraint
     * @implNote an {@link #allDifferent(IntVar...)} constraint is declared on <i>PERMvars</i>
     */
    default Constraint keySort(IntVar[][] vars, IntVar[] PERMvars, IntVar[][] SORTEDvars, int K) {
        if (ref().getSolver().isLCG()) {
            throw new SolverException("keySort constraint is not supported in LCG mode");
        }
        if (PERMvars == null) {
            int n = vars.length;
            PERMvars = new IntVar[n];
            for (int p = 0; p < n; p++) {
                PERMvars[p] = vars[0][0].getModel().intVar("p_" + (p + 1), 1, n, true);
            }
        }
        Constraint allDiff = ref().allDifferent(PERMvars);
        allDiff.ignore();
        return new Constraint(ConstraintsName.KEYSORT,
                ArrayUtils.append(
                        allDiff.propagators,

                        new Propagator[]{
                                new PropKeysorting(vars, SORTEDvars, PERMvars, K)}));
    }

    /**
     * Creates a lexChainLess constraint.
     * For each pair of consecutive vectors vars<sub>i</sub> and vars<sub>i+1</sub> of the vars collection
     * vars<sub>i</sub> is lexicographically strictly less than vars<sub>i+1</sub>
     *
     * @param vars collection of vectors of variables
     * @throws IllegalArgumentException when the array of variables is either null or empty.
     */
    default Constraint lexChainLess(IntVar[]... vars) {
        if (vars == null || vars.length == 0) {
            throw new IllegalArgumentException("The array of variables cannot be null or empty");
        }
        if (vars.length == 1) return ref().trueConstraint();
        if (ref().getSolver().isLCG()) {
            if (ref().getSettings().warnUser()) {
                ref().getSolver().log().white().println(
                        "Warning: lexChainLess constraint is turned a conjunction of lexLess constraints.");
            }
            for (int i = 0; i < vars.length - 1; i++) {
                ref().lexLess(vars[i], vars[i + 1]).post();
            }
            return ref().voidConstraint();
        }
        return new Constraint(ConstraintsName.LEXCHAIN, new PropLexChain(vars, true));
    }

    /**
     * Creates a lexChainLessEq constraint.
     * For each pair of consecutive vectors vars<sub>i</sub> and vars<sub>i+1</sub> of the vars collection
     * vars<sub>i</sub> is lexicographically less or equal than vars<sub>i+1</sub>
     *
     * @param vars collection of vectors of variables
     * @throws IllegalArgumentException when the array of variables is either null or empty.
     */
    default Constraint lexChainLessEq(IntVar[]... vars) {
        if (vars == null || vars.length == 0) {
            throw new IllegalArgumentException("The array of variables cannot be null or empty");
        }
        if (vars.length == 1) return ref().trueConstraint();
        if (ref().getSolver().isLCG()) {
            if (ref().getSettings().warnUser()) {
                ref().getSolver().log().white().println(
                        "Warning: lexChainLessEq constraint is turned a conjunction of lexLessEq constraints.");
            }
            for (int i = 0; i < vars.length - 1; i++) {
                ref().lexLessEq(vars[i], vars[i + 1]).post();
            }
            return ref().voidConstraint();
        }
        return new Constraint(ConstraintsName.LEXCHAIN, new PropLexChain(vars, false));
    }

    /**
     * Creates a lexLess constraint.
     * Ensures that vars1 is lexicographically strictly less than vars2.
     *
     * @param vars1 vector of variables
     * @param vars2 vector of variables
     */
    default Constraint lexLess(IntVar[] vars1, IntVar[] vars2) {
        Object[] args = variableUniqueness(vars1, vars2);
        vars1 = (IntVar[]) args[0];
        vars2 = (IntVar[]) args[1];
        if (vars1.length != vars2.length) {
            throw new SolverException("vars1 and vars2 should have the same length for lexLess constraint");
        }
        return new Constraint(ConstraintsName.LEX, new PropLex(vars1, vars2, true));
    }

    /**
     * Creates a lexLessEq constraint.
     * Ensures that vars1 is lexicographically less or equal than vars2.
     *
     * @param vars1 vector of variables
     * @param vars2 vector of variables
     */
    default Constraint lexLessEq(IntVar[] vars1, IntVar[] vars2) {
        Object[] args = variableUniqueness(vars1, vars2);
        vars1 = (IntVar[]) args[0];
        vars2 = (IntVar[]) args[1];
        if (vars1.length != vars2.length) {
            throw new SolverException("vars1 and vars2 should have the same length for lexLess constraint");
        }
        return new Constraint(ConstraintsName.LEX, new PropLex(vars1, vars2, false));
    }

    /**
     * Creates an Argmax constraint.
     * z is the index of the maximum value of the collection of domain variables vars.
     *
     * @param z      a variable
     * @param offset offset wrt to 'z'
     * @param vars   a vector of variables, of size > 0
     */
    default Constraint argmax(IntVar z, int offset, IntVar[] vars) {
        Object[] args = variableUniqueness(vars, new IntVar[]{z});
        vars = (IntVar[]) args[0];
        z = ((IntVar[]) args[1])[0];
        return new Constraint(ConstraintsName.ARGMAX, new PropArgmax(z, offset, vars));
    }

    /**
     * Creates an Argmin constraint.
     * z is the index of the minimum value of the collection of domain variables vars.
     *
     * @param z      a variable
     * @param offset offset wrt to 'z'
     * @param vars   a vector of variables, of size > 0
     * @implNote This introduces {@link org.chocosolver.solver.variables.view.integer.IntAffineView}[]
     * and returns an {@link #argmax(IntVar, int, IntVar[])} constraint
     * on these views.
     */
    default Constraint argmin(IntVar z, int offset, IntVar[] vars) {
        Object[] args = variableUniqueness(Arrays.stream(vars).map(v -> ref().neg(v)).toArray(IntVar[]::new),
                new IntVar[]{z});
        vars = (IntVar[]) args[0];
        z = ((IntVar[]) args[1])[0];
        return new Constraint(ConstraintsName.ARGMAX, new PropArgmax(z, offset, vars));
    }

    /**
     * Creates a maximum constraint.
     * max is the maximum value of the collection of domain variables vars
     *
     * @param max  a variable
     * @param vars a vector of variables, of size > 0
     */
    default Constraint max(IntVar max, IntVar[] vars) {
        if (vars.length == 1) {
            return max.eq(vars[0]).decompose();
        } else if (vars.length == 2) {
            return max(max, vars[0], vars[1]);
        } else {
            return new Constraint(ConstraintsName.MAX, new PropMax(vars, max));
        }
    }

    /**
     * Creates a maximum constraint.
     * max is the maximum value of the collection of boolean variables vars
     *
     * @param max  a boolean variable
     * @param vars a vector of boolean variables, of size > 0
     */
    default Constraint max(BoolVar max, BoolVar[] vars) {
        if (vars.length == 1) {
            return max.eq(vars[0]).decompose();
        } else if (vars.length == 2) {
            return max(max, vars[0], vars[1]);
        } else {
            if (ref().getSolver().isLCG() || ref().getSettings().enableSAT()) {
                ref().addClausesBoolOrArrayEqVar(vars, max);
                return ref().voidConstraint();
            }
            return new Constraint(ConstraintsName.MAX, new PropBoolMax(vars, max));
        }
    }

    /**
     * Create a constraint where solutions (tuples) are encoded by a multi-valued decision diagram.
     * The order of the variables in vars is important and must refer to the MDD.
     *
     * @param vars the array of variables
     * @param MDD  the multi-valued decision diagram encoding solutions
     */
    default Constraint mddc(IntVar[] vars, MultivaluedDecisionDiagram MDD) {
        if (ref().getSolver().isLCG()) {
            throw new SolverException("mddc constraint is not supported in LCG mode");
        }
        return new Constraint(ConstraintsName.MDDC, new PropLargeMDDC(MDD, vars));
    }

    /**
     * Creates a minimum constraint.
     * min is the minimum value of the collection of domain variables vars
     *
     * @param min  a variable
     * @param vars a vector of variables, of size > 0
     */
    default Constraint min(IntVar min, IntVar[] vars) {
        if (vars.length == 1) {
            return min.eq(vars[0]).decompose();
        } else if (vars.length == 2) {
            return min(min, vars[0], vars[1]);
        } else {
            return new Constraint(ConstraintsName.MIN, new PropMin(vars, min));
        }
    }

    /**
     * Creates a minimum constraint.
     * min is the minimum value of the collection of boolean variables vars
     *
     * @param min  a boolean variable
     * @param vars a vector of boolean variables, of size > 0
     */
    default Constraint min(BoolVar min, BoolVar[] vars) {
        if (vars.length == 1) {
            return min.eq(vars[0]).decompose();
        } else if (vars.length == 2) {
            return min(min, vars[0], vars[1]);
        } else {
            if (ref().getSolver().isLCG() || ref().getSettings().enableSAT()) {
                ref().addClausesBoolAndArrayEqVar(vars, min);
                return ref().voidConstraint();
            }
            return new Constraint(ConstraintsName.MIN, new PropBoolMin(vars, min));
        }
    }

    /**
     * Creates a regular constraint that supports a multiple cost function.
     * Ensures that the assignment of a sequence of vars is recognized by costAutomaton, a deterministic finite automaton,
     * and that the sum of the cost vector associated to each assignment is bounded by the variable vector costVars.
     * This version allows to specify different costs according to the automaton state at which the assignment occurs
     * (i.e. the transition starts).
     * The precision is set to {@code 1e-4d}.
     *
     * @param vars          sequence of variables
     * @param costVars      cost variables
     * @param costAutomaton a deterministic finite automaton defining the regular language and the costs
     *                      Can be built from method CostAutomaton.makeMultiResources(...)
     */
    default Constraint multiCostRegular(IntVar[] vars, IntVar[] costVars, ICostAutomaton costAutomaton) {
        return multiCostRegular(vars, costVars, costAutomaton, 1e-4d);
    }

    /**
     * Creates a regular constraint that supports a multiple cost function.
     * Ensures that the assignment of a sequence of vars is recognized by costAutomaton, a deterministic finite automaton,
     * and that the sum of the cost vector associated to each assignment is bounded by the variable vector costVars.
     * This version allows to specify different costs according to the automaton state at which the assignment occurs
     * (i.e. the transition starts)
     *
     * @param vars          sequence of variables
     * @param costVars      cost variables
     * @param costAutomaton a deterministic finite automaton defining the regular language and the costs
     *                      Can be built from method CostAutomaton.makeMultiResources(...)
     * @param precision     the smallest used double for MCR algorithm
     */
    default Constraint multiCostRegular(IntVar[] vars, IntVar[] costVars,
                                        ICostAutomaton costAutomaton, double precision) {
        if (ref().getSolver().isLCG()) {
            throw new SolverException("multiCostRegular constraint is not supported in LCG mode");
        }
        return new Constraint(ConstraintsName.MULTICOSTREGULAR,
                new PropMultiCostRegular(vars, costVars, costAutomaton, precision));
    }

    /**
     * Creates an nValue constraint.
     * Let N be the number of distinct values assigned to the variables of the vars collection.
     * Enforce condition N = nValues to hold.
     * <p>
     * This embeds a light propagator by default.
     * Additional filtering algorithms can be added.
     * <p>
     * see atleast_nvalue and atmost_nvalue
     *
     * @param vars    collection of variables
     * @param nValues limit variable
     * @return the conjunction of atleast_nvalue and atmost_nvalue
     */
    default Constraint nValues(IntVar[] vars, IntVar nValues) {
        Object[] args = variableUniqueness(vars, new IntVar[]{nValues});
        vars = (IntVar[]) args[0];
        nValues = ((IntVar[]) args[1])[0];
        if (ref().getSolver().isLCG()) {
            if (ref().getSettings().warnUser()) {
                ref().getSolver().log().white().println(
                        "Warning: nValues constraint is decomposed (due to LCG).");
            }
            /*return new Constraint(
                    ConstraintsName.NVALUES,
                    new PropNValue(vars, nValues)
            );*/
            IntIterableRangeSet set = VariableUtils.union(vars);
            BoolVar[] vs = ref().boolVarArray("vs", set.size());
            int k = 0;
            for (int v : set) {
                BoolVar[] bs = new BoolVar[vars.length];
                for (int i = 0; i < vars.length; i++) {
                    bs[i] = ref().isEq(vars[i], v);
                }
                ref().addClausesBoolOrArrayEqVar(bs, vs[k++]);
            }
            ref().sum(vs, "=", nValues).post();
            return ref().voidConstraint();
        }
        Gci gci = new Gci(vars);
        R[] rules = new R[]{new R1(), new R3(vars.length, nValues.getModel())};
        return new Constraint(
                ConstraintsName.NVALUES,
                new PropNValue(vars, nValues),
                // at least
//            new PropAtLeastNValues(vars, vals, nValues),
                // at most
//            new PropAtMostNValues(vars, vals, nValues),
                new PropAMNV(vars, nValues, gci, new MDRk(gci), rules)
        );
    }

    /**
     * Creates an or constraint that is satisfied if at least one boolean variables in <i>bools</i> is true
     *
     * @param bools an array of boolean variable
     * @return a constraint that is satisfied if at least one boolean variables in <i>bools</i> is true
     */
    default Constraint or(BoolVar... bools) {
        Model s = bools[0].getModel();
        IntVar sum = s.intVar(0, bools.length, true);
        s.sum(bools, "=", sum).post();
        return s.arithm(sum, ">=", 1);
    }

    /**
     * Creates an or constraint that is satisfied if at least one constraint in <i>cstrs</i> are satisfied
     *
     * @param cstrs an array of constraints
     * @return a constraint and ensuring that at least one constraint in <i>cstrs</i> are satisfied
     */
    default Constraint or(Constraint... cstrs) {
        BoolVar[] bools = new BoolVar[cstrs.length];
        for (int i = 0; i < cstrs.length; i++) {
            bools[i] = cstrs[i].reify();
        }
        return or(bools);
    }

    /**
     * Creates a path constraint which ensures that
     * <p/> the elements of vars define a covering path from start to end
     * <p/> where vars[i] = j means that j is the successor of i.
     * <p/> Moreover, vars[end] = |vars|
     * <p/> Requires : |vars|>0
     * <p>
     * Filtering algorithms: see circuit constraint
     *
     * @param vars  vector of variables which take their value in [0,|vars|]
     * @param start variable indicating the index of the first variable in the path
     * @param end   variable indicating the index of the last variable in the path
     * @return a path constraint
     */
    default Constraint path(IntVar[] vars, IntVar start, IntVar end) {
        return path(vars, start, end, 0);
    }

    /**
     * Creates a path constraint which ensures that
     * <p/> the elements of vars define a covering path from start to end
     * <p/> where vars[i] = offset+j means that j is the successor of i.
     * <p/> Moreover, vars[end-offset] = |vars|+offset
     * <p/> Requires : |vars|>0
     * <p>
     * Filtering algorithms: see circuit constraint
     *
     * @param vars   vector of variables which take their value in [offset,offset+|vars|]
     * @param start  variable indicating the index of the first variable in the path
     * @param end    variable indicating the index of the last variable in the path
     * @param offset 0 by default but typically 1 if used within MiniZinc
     *               (which counts from 1 to n instead of from 0 to n-1)
     * @return a path constraint
     */
    default Constraint path(IntVar[] vars, IntVar start, IntVar end, int offset) {
        assert start != null && end != null && vars != null;
        switch (vars.length) {
            case 0:
                throw new SolverException("|vars| Should be strictly greater than 0");
            case 1:
                return Constraint.merge(ConstraintsName.PATH,
                        arithm(start, "=", offset),
                        arithm(end, "=", offset),
                        arithm(vars[0], "=", 1 + offset)
                );
            default:
                if (start == end) {
                    return start.getModel().falseConstraint();
                } else {
                    return Constraint.merge(ConstraintsName.PATH,
                            arithm(start, "!=", end),
                            circuit(ArrayUtils.concat(vars, start), offset),
                            element(end.getModel().intVar(vars.length + offset), vars, end, offset)
                    );
                }
        }
    }

    /**
     * Creates a regular constraint.
     * Enforces the sequence of vars to be a word
     * recognized by the deterministic finite automaton.
     * For example regexp = "(1|2)(3*)(4|5)";
     * The same dfa can be used for different propagators.
     *
     * @param vars      sequence of variables
     * @param automaton a deterministic finite automaton defining the regular language
     */
    default Constraint regular(IntVar[] vars, IAutomaton automaton) {
        if (ref().getSolver().isLCG()) {
            throw new SolverException("regular constraint is not supported in LCG mode");
        }
        return new Constraint(ConstraintsName.REGULAR, new PropRegular(vars, automaton));
    }

    /**
     * Creates a scalar constraint which ensures that Sum(vars[i]*coeffs[i]) operator scalar
     *
     * @param vars     a collection of IntVar
     * @param coeffs   a collection of int, for which |vars|=|coeffs|
     * @param operator an operator in {"=", "!=", ">","<",">=","<="}
     * @param scalar   an integer
     * @return a scalar constraint
     */
    default Constraint scalar(IntVar[] vars, int[] coeffs, String operator, int scalar) {
        return scalar(vars, coeffs, operator, scalar, ref().getSettings().getMinCardForSumDecomposition());
    }

    /**
     * Creates a scalar constraint which ensures that Sum(vars[i]*coeffs[i]) operator scalar
     *
     * @param vars             a collection of IntVar
     * @param coeffs           a collection of int, for which |vars|=|coeffs|
     * @param operator         an operator in {"=", "!=", ">","<",">=","<="}
     * @param scalar           an integer
     * @param minCardForDecomp minimum number of cardinality threshold to a sum constraint to be decomposed
     * @return a scalar constraint
     */
    default Constraint scalar(IntVar[] vars, int[] coeffs, String operator, int scalar, int minCardForDecomp) {
        assert vars.length > 0;
        Model s = vars[0].getModel();
        IntVar scalarVar = s.intVar(scalar);
        return scalar(vars, coeffs, operator, scalarVar, minCardForDecomp);
    }

    /**
     * Creates a scalar constraint which ensures that Sum(vars[i]*coeffs[i]) operator scalar
     *
     * @param vars     a collection of IntVar
     * @param coeffs   a collection of int, for which |vars|=|coeffs|
     * @param operator an operator in {"=", "!=", ">","<",">=","<="}
     * @param scalar   an IntVar
     * @return a scalar constraint
     */
    default Constraint scalar(IntVar[] vars, int[] coeffs, String operator, IntVar scalar) {
        return scalar(vars, coeffs, operator, scalar,
                ref().getSettings().getMinCardForSumDecomposition());
    }

    /**
     * Creates a scalar constraint which ensures that Sum(vars[i]*coeffs[i]) operator scalar
     *
     * @param vars             a collection of IntVar
     * @param coeffs           a collection of int, for which |vars|=|coeffs|
     * @param operator         an operator in {"=", "!=", ">","<",">=","<="}
     * @param scalar           an IntVar
     * @param minCardForDecomp minimum number of cardinality threshold to a sum constraint to be decomposed
     * @return a scalar constraint
     */
    default Constraint scalar(IntVar[] vars, int[] coeffs, String operator, IntVar scalar,
                              int minCardForDecomp) {
        if (vars.length != coeffs.length) {
            throw new SolverException("vars and coeffs arrays should have same size");
        }
        return IntLinCombFactory.reduce(vars, coeffs, Operator.get(operator), scalar, minCardForDecomp);
    }

    /**
     * Creates a sort constraint which ensures that the variables of sortedVars correspond to the variables
     * of vars according to a permutation. The variables of sortedVars are also sorted in increasing order.
     * <p>
     * <p>
     * For example:<br/>
     * - X= (4,2,1,3)<br/>
     * - Y= (1,2,3,4)
     *
     * @param vars       an array of variables
     * @param sortedVars an array of variables sorted in increasing order
     * @return a sort constraint
     */
    default Constraint sort(IntVar[] vars, IntVar[] sortedVars) {
        if (vars.length != sortedVars.length) {
            throw new SolverException("vars and sortedVars arrays should have same size");
        }
        //        return new Constraint("Sort", new PropSort(vars, sortedVars));
        IntVar[][] X = new IntVar[vars.length][1];
        IntVar[][] Y = new IntVar[sortedVars.length][1];
        for (int i = 0; i < vars.length; i++) {
            X[i][0] = vars[i];
            Y[i][0] = sortedVars[i];
        }
        return keySort(X, null, Y, 1);
    }

    /**
     * Creates a subCircuit constraint which ensures that
     * <p/> the elements of vars define a single circuit of subcircuitSize nodes where
     * <p/> vars[i] = offset+j means that j is the successor of i.
     * <p/> and vars[i] = offset+i means that i is not part of the circuit
     * <p/> the constraint ensures that |{vars[i] =/= offset+i}| = subCircuitLength
     * <p>
     * <p/> Filtering algorithms:
     * <p/> subtour elimination : Caseau & Laburthe (ICLP'97)
     * <p/> allDifferent GAC algorithm: R&eacute;gin (AAAI'94)
     * <p/> dominator-based filtering: Fages & Lorca (CP'11) (adaptive scheme by default, see implementation)
     *
     * @param vars             a vector of variables
     * @param offset           0 by default but 1 if used within MiniZinc
     *                         (which counts from 1 to n instead of from 0 to n-1)
     * @param subCircuitLength expected number of nodes in the circuit
     * @return a subCircuit constraint
     */
    default Constraint subCircuit(IntVar[] vars, int offset, IntVar subCircuitLength) {
        Constraint alldiff = allDifferent(vars, "AC");
        alldiff.ignore();
        int n = vars.length;
        Model model = vars[0].getModel();
        IntVar nbLoops = model.intVar("nLoops", 0, n, true);
        nbLoops.add(subCircuitLength).eq(n).post();
        if (ref().getSolver().isLCG()) {
            if (ref().getSettings().warnUser()) {
                ref().getSolver().log().white().println(
                        "Warning: subCircuit constraint restricted to lighter filtering options due to LCG.");
            }
            return new Constraint(ConstraintsName.SUBCIRCUIT, ArrayUtils.append(
                    alldiff.getPropagators(),
                    ArrayUtils.toArray(
                            new PropKLoops(vars, offset, nbLoops),
                            new PropSubcircuit(vars, offset, subCircuitLength)
                    )
            ));
        }
        return new Constraint(ConstraintsName.SUBCIRCUIT, ArrayUtils.append(
                alldiff.getPropagators(),
                ArrayUtils.toArray(
                        new PropKLoops(vars, offset, nbLoops),
                        new PropSubcircuit(vars, offset, subCircuitLength),
                        new PropSubcircuitDominatorFilter(vars, offset, true)
                )
        ));
    }

    /**
     * Creates a subPath constraint which ensures that
     * <p/> the elements of vars define a path of SIZE vertices, leading from start to end
     * <p/> where vars[i] = offset+j means that j is the successor of i.
     * <p/> where vars[i] = offset+i means that vertex i is excluded from the path.
     * <p/> Moreover, vars[end-offset] = |vars|+offset
     * <p/> Requires : |vars|>0
     * <p>
     * Filtering algorithms: see subCircuit constraint
     *
     * @param vars   vector of variables which take their value in [offset,offset+|vars|]
     * @param start  variable indicating the index of the first variable in the path
     * @param end    variable indicating the index of the last variable in the path
     * @param offset 0 by default but typically 1 if used within MiniZinc
     *               (which counts from 1 to n instead of from 0 to n-1)
     * @param SIZE   variable indicating the number of variables to belong to the path
     * @return a subPath constraint
     */
    default Constraint subPath(IntVar[] vars, IntVar start, IntVar end, int offset, IntVar SIZE) {
        assert start != null && end != null && vars != null;
        switch (vars.length) {
            case 0:
                throw new SolverException("|vars| Should be strictly greater than 0");
            case 1:
                return Constraint.merge(ConstraintsName.SUBPATH,
                        arithm(start, "=", offset),
                        arithm(end, "=", offset),
                        arithm(vars[0], "=", 1 + offset),
                        arithm(SIZE, "=", 1)
                );
            default:
                return Constraint.merge(ConstraintsName.SUBPATH,
                        arithm(start, "<", vars.length + offset),
                        subCircuit(ArrayUtils.concat(vars, start), offset, end.getModel().offset(SIZE, 1)),
                        element(end.getModel().intVar(vars.length + offset), vars, end, offset)
                );
        }
    }

    /**
     * Creates a sum constraint.
     * Enforces that &#8721;<sub>i in |vars|</sub>vars<sub>i</sub> operator sum.
     *
     * @param vars     a collection of IntVar
     * @param operator operator in {"=", "!=", ">","<",">=","<="}
     * @param sum      an integer
     * @return a sum constraint
     */
    default Constraint sum(IntVar[] vars, String operator, int sum) {
        return sum(vars, operator, sum, ref().getSettings().getMinCardForSumDecomposition());
    }

    /**
     * Creates a sum constraint.
     * Enforces that &#8721;<sub>x in vars1</sub>x operator &#8721;<sub>y in vars2</sub>y.
     *
     * @param vars1    a collection of IntVar
     * @param operator operator in {"=", "!=", ">","<",">=","<="}
     * @param vars2    a collection of IntVar
     * @return a sum constraint
     */
    default Constraint sum(IntVar[] vars1, String operator, IntVar[] vars2) {
        int[] coeffs = new int[vars1.length + vars2.length];
        Arrays.fill(coeffs, 0, vars1.length, 1);
        Arrays.fill(coeffs, vars1.length, vars1.length + vars2.length, -1);
        return scalar(ArrayUtils.append(vars1, vars2), coeffs, operator, 0, ref().getSettings().getMinCardForSumDecomposition());
    }

    /**
     * Creates a sum constraint.
     * Enforces that &#8721;<sub>i in |vars|</sub>vars<sub>i</sub> operator sum.
     *
     * @param vars             a collection of IntVar
     * @param operator         operator in {"=", "!=", ">","<",">=","<="}
     * @param sum              an integer
     * @param minCardForDecomp minimum number of cardinality threshold to a sum constraint to be decomposed
     * @return a sum constraint
     */
    default Constraint sum(IntVar[] vars, String operator, int sum, int minCardForDecomp) {
        assert vars.length > 0;
        Model s = vars[0].getModel();
        IntVar sumVar = s.intVar(sum);
        return IntLinCombFactory.reduce(vars, Operator.get(operator), sumVar, minCardForDecomp);
    }

    /**
     * Creates a sum constraint.
     * Enforces that &#8721;<sub>i in |vars|</sub>vars<sub>i</sub> operator sum.
     *
     * @param vars     a collection of IntVar
     * @param operator operator in {"=", "!=", ">","<",">=","<="}
     * @param sum      an IntVar
     * @return a sum constraint
     */
    default Constraint sum(IntVar[] vars, String operator, IntVar sum) {
        return sum(vars, operator, sum, ref().getSettings().getMinCardForSumDecomposition());
    }

    /**
     * Creates a sum constraint.
     * Enforces that &#8721;<sub>i in |vars|</sub>vars<sub>i</sub> operator sum.
     *
     * @param vars             a collection of IntVar
     * @param operator         operator in {"=", "!=", ">","<",">=","<="}
     * @param sum              an IntVar
     * @param minCardForDecomp minimum number of cardinality threshold to a sum constraint to be decomposed
     * @return a sum constraint
     */
    default Constraint sum(IntVar[] vars, String operator, IntVar sum, int minCardForDecomp) {
        return IntLinCombFactory.reduce(vars, Operator.get(operator), sum, minCardForDecomp);
    }

    /**
     * Creates a sum constraint.
     * Enforces that &#8721;<sub>i in |vars|</sub>vars<sub>i</sub> operator sum.
     * This constraint is much faster than the one over integer variables
     *
     * @param vars a vector of boolean variables
     * @param sum  an integer
     */
    default Constraint sum(BoolVar[] vars, String operator, int sum) {
        assert vars.length > 0;
        Model s = vars[0].getModel();
        IntVar sumVar = s.intVar(sum);
        return sum(vars, operator, sumVar);
    }

    /**
     * Creates a sum constraint.
     * Enforces that &#8721;<sub>i in |vars|</sub>vars<sub>i</sub> operator sum.
     * This constraint is much faster than the one over integer variables
     *
     * @param vars a vector of boolean variables
     * @param sum  a variable
     */
    default Constraint sum(BoolVar[] vars, String operator, IntVar sum) {
        return sum(vars, operator, sum, ref().getSettings().getMinCardForSumDecomposition());
    }

    /**
     * Creates a sum constraint.
     * Enforces that &#8721;<sub>i in |vars|</sub>vars<sub>i</sub> operator sum.
     * This constraint is much faster than the one over integer variables
     *
     * @param vars             a vector of boolean variables
     * @param sum              a variable
     * @param minCardForDecomp minimum number of cardinality threshold to a sum constraint to be decomposed
     */
    default Constraint sum(BoolVar[] vars, String operator, IntVar sum, int minCardForDecomp) {
        if (sum.getModel().getSettings().enableDecompositionOfBooleanSum()) {
            int[] bounds = VariableUtils.boundsForAddition(vars);
            IntVar p = sum.getModel().intVar(sum.getModel().generateName("RSLT_"), bounds[0], bounds[1], true);
            IntLinCombFactory.reduce(vars, Operator.EQ, p, minCardForDecomp).post();
            return arithm(p, operator, sum);
        } else {
            return IntLinCombFactory.reduce(vars, Operator.get(operator), sum, minCardForDecomp);
        }
    }

    /**
     * Creates a table constraint specifying that the sequence of variables vars must belong to the list of tuples
     * (or must NOT belong in case of infeasible tuples)
     * <p>
     * Default configuration with GACSTR+ algorithm for feasible tuples and GAC3rm otherwise
     *
     * @param vars   variables forming the tuples
     * @param tuples the relation between the variables (list of allowed/forbidden tuples)
     */
    default Constraint table(IntVar[] vars, Tuples tuples) {
        String algo = "GAC3rm";
        if (tuples.isFeasible()) {
            //noinspection OptionalGetWithoutIsPresent
            if (tuples.nbTuples() > 512 &&
                    (IntStream.range(0, vars.length)
                            .map(i -> tuples.max(i) - tuples.min(i))
                            .max().getAsInt()) < 512) {
                algo = "CT+";
            } else if (tuples.allowUniversalValue()) {
                // STR2+ or CT+, depending on dom size
                algo = "STR2+";
            } else {
                algo = "GACSTR+";
            }
        }
        return table(vars, tuples, algo);
    }

    /**
     * Creates a table constraint, with the specified algorithm defined algo
     * <p>
     * - <b>CT+</b>: Compact-Table algorithm (AC),
     * <br/>
     * - <b>GAC2001</b>: Arc Consistency version 2001 for tuples,
     * <br/>
     * - <b>GAC2001+</b>: Arc Consistency version 2001 for allowed tuples,
     * <br/>
     * - <b>GAC3rm</b>: Arc Consistency version AC3 rm for tuples,
     * <br/>
     * - <b>GAC3rm+</b> (default): Arc Consistency version 3rm for allowed tuples,
     * <br/>
     * - <b>GACSTR+</b>: Arc Consistency version STR for allowed tuples,
     * <br/>
     * - <b>STR2+</b>: Arc Consistency version STR2 for allowed tuples,
     * <br/>
     * - <b>FC</b>: Forward Checking.
     * <br/>
     * - <b>MDD+</b>: uses a multivalued decision diagram for allowed tuples (see mddc constraint),
     *
     * @param vars   variables forming the tuples
     * @param tuples the relation between the variables (list of allowed/forbidden tuples). Should not be modified once passed to the constraint.
     * @param algo   to choose among {"CT+", "GAC3rm", "GAC2001", "GACSTR", "GAC2001+", "GAC3rm+", "FC", "STR2+"}
     */
    default Constraint table(IntVar[] vars, Tuples tuples, String algo) {
        // if some variables appears more than one time, the filtering algorithm can be not correct
        vars = (IntVar[]) variableUniqueness(vars)[0];
        if (ref().getSolver().isLCG()) {
            if (ref().getSettings().warnUser()) {
                ref().getSolver().log().white().println(
                        "Warning: table constraint is turned into clauses.");
            }
            ref().addTable(vars, tuples);
            return ref().voidConstraint();
        }
        if (!tuples.allowUniversalValue() && vars.length == 2) {
            switch (algo) {
                case "FC":
                    return table(vars[0], vars[1], tuples, algo);
                case "GAC2001":
                    return table(vars[0], vars[1], tuples, "AC2001");
                case "CT+":
                    return table(vars[0], vars[1], tuples, "CT+");
                case "GAC3rm":
                    return table(vars[0], vars[1], tuples, "AC3rm");
                default:
                    return table(vars[0], vars[1], tuples);
            }
        }
        if (algo.contains("+") && !tuples.isFeasible()) {
            throw new SolverException(algo + " table algorithm cannot be used with forbidden tuples.");
        }
        if (tuples.allowUniversalValue() && !(algo.contains("CT+") || algo.contains("STR2+"))) {
            throw new SolverException(algo + " table algorithm cannot be used with short tuples.");
        }
        Propagator<IntVar> p;
        switch (algo) {
            case "CT+": {
                if (tuples.allowUniversalValue()) {
                    p = new PropCompactTableStar(vars, tuples);
                } else {
                    p = new PropCompactTable(vars, tuples);
                }
            }
            break;
            case "MDD+":
                p = new PropLargeMDDC(new MultivaluedDecisionDiagram(vars, tuples), vars);
                break;
            case "FC":
                p = new PropLargeFC(vars, tuples);
                break;
            case "GAC3rm":
                p = new PropLargeGAC3rm(vars, tuples);
                break;
            case "GAC2001":
                p = new PropLargeGAC2001(vars, tuples);
                break;
            case "GACSTR+":
                p = new PropLargeGACSTRPos(vars, tuples);
                break;
            case "GAC2001+":
                p = new PropLargeGAC2001Positive(vars, tuples);
                break;
            case "GAC3rm+":
                p = new PropLargeGAC3rmPositive(vars, tuples);
                break;
            case "STR2+":
                p = new PropTableStr2(vars, tuples);
                break;
            default:
                throw new SolverException("Table algorithm " + algo + " is unkown");
        }
        return new Constraint(ConstraintsName.TABLE, p);
    }

    /**
     * Create a table constraint based on hybrid tuples.
     * Such tuples make possible to declare expressions as restriction on values a variable can take.
     * <p>
     * <pre>
     *         {@code
     *         HybridTuples tuples = new HybridTuples();
     *         tuples.add(ne(a), any(), eq(c));
     *         tuples.add(eq(c), le(b), ne(a));
     *         tuples.add(lt(c), eq(b), ne(b));
     *         tuples.add(gt(b), ge(b), any());
     *         model.table(new IntVar[]{x, y, z}, tuples).post();
     *         }
     *     </pre>
     * </p>
     *
     * @param vars    scope of the constraint
     * @param htuples hybrid tuples
     * @return a hybrid table constraint
     * @implNote The filtering algorithm is an adaptation of STR2 to expressions.
     */
    default Constraint table(IntVar[] vars, HybridTuples htuples) {
        assert vars.length == htuples.arity();
        if (ref().getSolver().isLCG()) {
            if (ref().getSettings().warnUser()) {
                ref().getSolver().log().white().println(
                        "Warning: table constraint is turned into clauses.");
            }
            ref().addTable(vars, htuples);
            return ref().voidConstraint();
        }
        return new Constraint(ConstraintsName.TABLE, new PropHybridTable(vars, htuples));
    }

    /**
     * Creates a tree constraint.
     * Partition succs variables into nbTrees (anti) arborescences
     * <p/> succs[i] = j means that j is the successor of i.
     * <p/> and succs[i] = i means that i is a root
     * <p>
     * <p/> dominator-based filtering: Fages & Lorca (CP'11)
     * <p/> However, the filtering over nbTrees is quite light here
     *
     * @param succs   successors variables, taking their domain in [0,|succs|-1]
     * @param nbTrees number of arborescences (=number of loops)
     * @return a tree constraint
     */
    default Constraint tree(IntVar[] succs, IntVar nbTrees) {
        return tree(succs, nbTrees, 0);
    }

    /**
     * Creates a tree constraint.
     * Partition succs variables into nbTrees (anti) arborescences
     * <p/> succs[i] = offset+j means that j is the successor of i.
     * <p/> and succs[i] = offset+i means that i is a root
     * <p>
     * <p/> dominator-based filtering: Fages & Lorca (CP'11)
     * <p/> However, the filtering over nbTrees is quite light here
     *
     * @param succs   successors variables, taking their domain in [offset,|succs|-1+offset]
     * @param nbTrees number of arborescences (=number of loops)
     * @param offset  0 by default but 1 if used within MiniZinc
     *                (which counts from 1 to n instead of from 0 to n-1)
     * @return a tree constraint
     */
    default Constraint tree(IntVar[] succs, IntVar nbTrees, int offset) {
        if (ref().getSolver().isLCG()) {
            throw new SolverException("tree constraint is not supported in LCG mode");
        }
        return new Constraint(ConstraintsName.TREE,
                new PropAntiArborescences(succs, offset, false),
                new PropKLoops(succs, offset, nbTrees)
        );
    }

    /**
     * Get the list of values in the domains of vars
     *
     * @param vars an array of integer variables
     * @return the array of values in the domains of vars
     */
    default int[] getDomainUnion(IntVar... vars) {
        int m = vars[0].getLB(), M = vars[0].getUB(), j, k;
        for (int i = 1; i < vars.length; i++) {
            if (m > (k = vars[i].getLB())) {
                m = k;
            }
            if (M < (j = vars[i].getUB())) {
                M = j;
            }
        }
        BitSet values = new BitSet(M - m + 1);
        DisposableRangeIterator rit;
        for (IntVar v : vars) {
            rit = v.getRangeIterator(true);
            while (rit.hasNext()) {
                int from = rit.min();
                int to = rit.max();
                // operate on range [from,to] here
                values.set(from - m, to - m + 1);
                rit.next();
            }
            rit.dispose();
        }

        int[] vs = new int[values.cardinality()];
        k = 0;
        for (int i = values.nextSetBit(0); i >= 0; i = values.nextSetBit(i + 1)) {
            vs[k++] = i + m;
        }
        return vs;
    }

    /**
     * This method ensures that no variable occurs more than once in the list of variables.
     * If this is the case, it replaces the duplicate variables by views.
     * <p>
     * Example of usage:
     * <pre>
     *         {@code
     *         Object[] args = variableUniqueness(vars1, vars2);
     *         vars1 = (IntVar[]) args[0];
     *         vars2 = (IntVar[]) args[1];
     *         }
     *     </pre>
     * The arguments, namely <tt>vars1</tt> and <tt>vars2</tt>, are turned into <i>unique-safe</i> arguments.
     */
    static Object[] variableUniqueness(Object[]... vars) {
        List<IntVar> allvars = new ArrayList<>();
        List<Integer> ids = new ArrayList<>();
        for (Object o : vars) {
            allvars.addAll(Arrays.asList((IntVar[]) o));
            ids.add(((IntVar[]) o).length);
        }
        for (int i = 0; i < allvars.size(); i++) {
            for (int j = i + 1; j < allvars.size(); j++) {
                if (allvars.get(i).equals(allvars.get(j))) {
                    // force the view to be created, no call to ref().intView() here !
                    allvars.set(j, new IntAffineView<>(allvars.get(i), 1, 0));
                }
            }
        }
        Object[] nvars = new Object[vars.length];
        int cnt = 0;
        int idx = 0;
        for (int c : ids) {
            nvars[cnt++] = allvars.subList(idx, idx + c).toArray(new IntVar[c]);
            idx += c;
        }
        return nvars;
    }
}<|MERGE_RESOLUTION|>--- conflicted
+++ resolved
@@ -1441,147 +1441,6 @@
     }
 
     /**
-<<<<<<< HEAD
-=======
-     * Creates a cumulative constraint: Enforces that at each point in time,
-     * the cumulated height of the set of tasks that overlap that point
-     * does not exceed a given limit.
-     * <p>
-     * Task duration and height should be >= 0
-     * Discards tasks whose duration or height is equal to zero
-     *
-     * @param tasks    Task objects containing start, duration and end variables
-     * @param heights  integer variables representing the resource consumption of each task
-     * @param capacity integer variable representing the resource capacity
-     * @return a cumulative constraint
-     */
-    default Constraint cumulative(Task[] tasks, IntVar[] heights, IntVar capacity) {
-        return cumulative(tasks, heights, capacity, true);
-    }
-
-    /**
-     * Creates a cumulative constraint: Enforces that at each point in time,
-     * the cumulated height of the set of tasks that overlap that point
-     * does not exceed a given limit.
-     * <p>
-     * Task duration and height should be >= 0
-     * Discards tasks whose duration or height is equal to zero
-     *
-     * @param tasks       Task objects containing start, duration and end variables
-     * @param heights     integer variables representing the resource consumption of each task
-     * @param capacity    integer variable representing the resource capacity
-     * @param incremental specifies if an incremental propagation should be applied
-     * @return a cumulative constraint
-     */
-    default Constraint cumulative(Task[] tasks, IntVar[] heights, IntVar capacity, boolean incremental) {
-        return cumulative(tasks, heights, capacity, incremental, Cumulative.Filter.DEFAULT.make(tasks.length));
-    }
-
-    /**
-     * Creates a cumulative constraint: Enforces that at each point in time,
-     * the cumulated height of the set of tasks that overlap that point
-     * does not exceed a given limit.
-     * <p>
-     * Task duration and height should be >= 0
-     * Discards tasks whose duration or height is equal to zero
-     *
-     * @param tasks       Task objects containing start, duration and end variables
-     * @param heights     integer variables representing the resource consumption of each task
-     * @param capacity    integer variable representing the resource capacity
-     * @param incremental specifies if an incremental propagation should be applied
-     * @param filters     specifies which filtering algorithms to apply
-     * @return a cumulative constraint
-     */
-    default Constraint cumulative(Task[] tasks, IntVar[] heights, IntVar capacity, boolean incremental, Cumulative.Filter... filters) {
-        return cumulative(tasks, heights, capacity, incremental, Arrays.stream(filters).map(f -> f.make(tasks.length)).toArray(CumulFilter[]::new));
-    }
-
-    /**
-     * Creates a cumulative constraint: Enforces that at each point in time,
-     * the cumulated height of the set of tasks that overlap that point
-     * does not exceed a given limit.
-     * <p>
-     * Task duration and height should be >= 0
-     * Discards tasks whose duration or height is equal to zero
-     *
-     * @param tasks       Task objects containing start, duration and end variables
-     * @param heights     integer variables representing the resource consumption of each task
-     * @param capacity    integer variable representing the resource capacity
-     * @param incremental specifies if an incremental propagation should be applied
-     * @param filters     specifies which filtering algorithms to apply
-     * @return a cumulative constraint
-     */
-    default Constraint cumulative(Task[] tasks, IntVar[] heights, IntVar capacity, boolean incremental, CumulFilter... filters) {
-        if (ref().getSolver().isLCG()) {
-            if (ref().getSettings().warnUser()) {
-                ref().getSolver().log().white().println(
-                        "Warning: cumulative constraint is decomposed (due to LCG).");
-            }
-            ref().cumulativeDec(tasks, heights, capacity);
-            return ref().voidConstraint();
-        }
-        if (tasks.length != heights.length) {
-            throw new SolverException("Tasks and heights arrays should have same size");
-        }
-        int nbUseFull = 0;
-        for (int h = 0; h < heights.length; h++) {
-            if (heights[h].getUB() > 0 && tasks[h].getDuration().getUB() > 0) {
-                nbUseFull++;
-            }
-        }
-        // remove tasks that have no impact on resource consumption
-        if (nbUseFull < tasks.length) {
-            if (nbUseFull == 0) return arithm(capacity, ">=", 0);
-            Task[] T2 = new Task[nbUseFull];
-            IntVar[] H2 = new IntVar[nbUseFull];
-            int idx = 0;
-            for (int h = 0; h < heights.length; h++) {
-                if (heights[h].getUB() > 0 && tasks[h].getDuration().getUB() > 0) {
-                    T2[idx] = tasks[h];
-                    H2[idx] = heights[h];
-                    idx++;
-                }
-            }
-            tasks = T2;
-            heights = H2;
-        }
-        return new Cumulative(tasks, heights, capacity, incremental, filters);
-    }
-
-    /**
-     * Creates and <b>posts</b> a decomposition of a cumulative constraint:
-     * Enforces that at each point in time,
-     * the cumulated height of the set of tasks that overlap that point
-     * does not exceed a given limit.
-     * <p>
-     * Task duration and height should be >= 0
-     * Discards tasks whose duration or height is equal to zero
-     *
-     * @param starts    starting time of each task
-     * @param durations processing time of each task
-     * @param heights   resource consumption of each task
-     * @param capacity  resource capacity
-     */
-    default Constraint cumulative(IntVar[] starts, int[] durations, int[] heights, int capacity) {
-        int n = starts.length;
-        final IntVar[] d = new IntVar[n];
-        final IntVar[] h = new IntVar[n];
-        final IntVar[] e = new IntVar[n];
-        Task[] tasks = new Task[n];
-        for (int i = 0; i < n; i++) {
-            d[i] = ref().intVar(durations[i]);
-            h[i] = ref().intVar(heights[i]);
-            e[i] = ref().intVar(starts[i].getName() + "_e",
-                    starts[i].getLB() + durations[i],
-                    starts[i].getUB() + durations[i],
-                    true);
-            tasks[i] = new Task(starts[i], d[i], e[i]);
-        }
-        return ref().cumulative(tasks, h, ref().intVar(capacity), false, Cumulative.Filter.NAIVETIME);
-    }
-
-    /**
->>>>>>> f28bd85a
      * <p>
      * Create a decreasing constraint which ensures that the variables in {@code vars} are decreasing.
      * The {@code delta} parameter allows to adjust the bounds.
