--- conflicted
+++ resolved
@@ -9,26 +9,16 @@
  */
 package org.chocosolver.solver.variables;
 
-<<<<<<< HEAD
 import org.chocosolver.solver.ICause;
-=======
 import org.chocosolver.sat.Reason;
->>>>>>> f28bd85a
 import org.chocosolver.solver.Model;
 import org.chocosolver.solver.constraints.Constraint;
 import org.chocosolver.solver.constraints.Propagator;
 import org.chocosolver.solver.constraints.PropagatorPriority;
 import org.chocosolver.solver.exception.ContradictionException;
-<<<<<<< HEAD
-import org.chocosolver.solver.learn.ExplanationForSignedClause;
 import org.chocosolver.solver.variables.view.integer.IntAffineView;
 import org.chocosolver.util.ESat;
 import org.chocosolver.util.objects.setDataStructures.iterable.IntIterableRangeSet;
-=======
-import org.chocosolver.solver.variables.events.IEventType;
-import org.chocosolver.solver.variables.events.IntEventType;
-import org.chocosolver.solver.variables.view.integer.IntAffineView;
->>>>>>> f28bd85a
 
 import java.util.function.Consumer;
 
@@ -60,7 +50,6 @@
      * It ensures that: start + duration = end, end being an offset view of start + duration.
      *
      * @param model the Model of the variables
-<<<<<<< HEAD
      * @param est earliest starting time
      * @param lst latest starting time
      * @param d duration
@@ -76,23 +65,6 @@
         IntVar duration = model.intVar(d);
         IntVar end = start.getModel().offset(start, d);
         return new IntVar[]{start, duration, end};
-=======
-     * @param est   earliest starting time
-     * @param lst   latest starting time
-     * @param d     duration
-     * @param ect   earliest completion time
-     * @param lct   latest completion time time
-     */
-    public Task(Model model, int est, int lst, int d, int ect, int lct) {
-        start = model.intVar(est, lst);
-        duration = model.intVar(d);
-        if (ect == est + d && lct == lst + d) {
-            end = start.getModel().offset(start, d);
-        } else {
-            end = model.intVar(ect, lct);
-            declareMonitor();
-        }
->>>>>>> f28bd85a
     }
 
     /**
@@ -131,16 +103,7 @@
      * @param e end variable
      */
     public Task(IntVar s, int d, IntVar e) {
-<<<<<<< HEAD
         this(s, s.getModel().intVar(d), e);
-=======
-        start = s;
-        duration = start.getModel().intVar(d);
-        end = e;
-        if (!isOffsetView(s, d, e)) {
-            declareMonitor();
-        }
->>>>>>> f28bd85a
     }
 
     /**
@@ -156,7 +119,6 @@
         start = s;
         duration = d;
         end = e;
-<<<<<<< HEAD
         if (shouldPassivate(s, d, e)) {
             setActive();
             setPassive();
@@ -178,37 +140,10 @@
                 intOffsetView = (IntAffineView<?>) s;
                 return intOffsetView.equals(e.neg().intVar(), -1, -d);
             }
-=======
-        if (!d.isInstantiated() || !isOffsetView(s, d.getValue(), e)) {
-            declareMonitor();
-        }
-    }
-
-    private static boolean isOffsetView(IntVar s, int d, IntVar e) {
-        if (e instanceof IntAffineView) {
-            IntAffineView<?> intOffsetView = (IntAffineView<?>) e;
-            return intOffsetView.equals(s, 1, d);
         }
         return false;
     }
 
-    private void declareMonitor() {
-        if (start.hasEnumeratedDomain() || duration.hasEnumeratedDomain() || end.hasEnumeratedDomain()) {
-            update = new TaskMonitor(start, duration, end, true);
-        } else {
-            update = new TaskMonitor(start, duration, end, false);
-        }
-        Model model = start.getModel();
-        //noinspection unchecked
-        ArrayList<Task> tset = (ArrayList<Task>) model.getHook(Model.TASK_SET_HOOK_NAME);
-        if (tset == null) {
-            tset = new ArrayList<>();
-            model.addHook(Model.TASK_SET_HOOK_NAME, tset);
->>>>>>> f28bd85a
-        }
-        return false;
-    }
-
     public static boolean shouldPassivate(final IntVar s, final IntVar d, final IntVar e) {
         return d.isInstantiated() && isOffsetView(s, d.getValue(), e);
     }
@@ -287,6 +222,34 @@
 
     public boolean updateDuration(int minDuration, int maxDuration, ICause cause) throws ContradictionException {
         return duration.updateBounds(minDuration, maxDuration, cause);
+    }
+
+    public boolean updateEst(int est, ICause cause, Reason reason) throws ContradictionException {
+        return start.updateLowerBound(est, cause, reason);
+    }
+
+    public boolean updateLst(int lst, ICause cause, Reason reason) throws ContradictionException {
+        return start.updateUpperBound(lst, cause, reason);
+    }
+
+    public boolean updateEct(int ect, ICause cause, Reason reason) throws ContradictionException {
+        return end.updateLowerBound(ect, cause, reason);
+    }
+
+    public boolean updateLct(int lct, ICause cause, Reason reason) throws ContradictionException {
+        return end.updateUpperBound(lct, cause, reason);
+    }
+
+    public boolean updateMinDuration(int minDuration, ICause cause, Reason reason) throws ContradictionException {
+        return duration.updateLowerBound(minDuration, cause, reason);
+    }
+
+    public boolean updateMaxDuration(int maxDuration, ICause cause, Reason reason) throws ContradictionException {
+        return duration.updateUpperBound(maxDuration, cause, reason);
+    }
+
+    public boolean updateDuration(int minDuration, int maxDuration, ICause cause, Reason reason) throws ContradictionException {
+        return duration.updateBounds(minDuration, maxDuration, cause, reason);
     }
 
     public boolean instantiateStartAt(int t, ICause cause) throws ContradictionException {
@@ -325,16 +288,29 @@
     @Override
     public void propagate(int evtmask) throws ContradictionException {
         boolean hasFiltered;
+        final boolean lcg = getModel().getSolver().isLCG();
         do {
             hasFiltered = false;
             if (mayBePerformed()) {
-                hasFiltered = updateEst(end.getLB() - duration.getUB(), this);
-                hasFiltered |= updateLst(end.getUB() - duration.getLB(), this);
-
-                hasFiltered |= updateEct(start.getLB() + duration.getLB(), this);
-                hasFiltered |= updateLct(start.getUB() + duration.getUB(), this);
-
-                hasFiltered |= updateDuration(end.getLB() - start.getUB(), end.getUB() - start.getLB(), this);
+                if (lcg) {
+                    hasFiltered = updateEst(end.getLB() - duration.getUB(), this, Reason.r(end.getMinLit(), duration.getMaxLit()));
+                    hasFiltered |= updateLst(end.getUB() - duration.getLB(), this, Reason.r(end.getMaxLit(), duration.getMinLit()));
+
+                    hasFiltered |= updateEct(start.getLB() + duration.getLB(), this, Reason.r(start.getMinLit(), duration.getMinLit()));
+                    hasFiltered |= updateLct(start.getUB() + duration.getUB(), this, Reason.r(start.getMaxLit(), duration.getMaxLit()));
+
+                    hasFiltered |= updateMinDuration(end.getLB() - start.getUB(), this, Reason.r(end.getMinLit(), start.getMaxLit()));
+                    hasFiltered |= updateMaxDuration(end.getUB() - start.getLB(), this, Reason.r(end.getMaxLit(), start.getMinLit()));
+                } else {
+                    hasFiltered = updateEst(end.getLB() - duration.getUB(), this);
+                    hasFiltered |= updateLst(end.getUB() - duration.getLB(), this);
+
+                    hasFiltered |= updateEct(start.getLB() + duration.getLB(), this);
+                    hasFiltered |= updateLct(start.getUB() + duration.getUB(), this);
+
+                    hasFiltered |= updateMinDuration(end.getLB() - start.getUB(), this);
+                    hasFiltered |= updateMaxDuration(end.getUB() - start.getLB(), this);
+                }
             }
         } while (hasFiltered);
     }
@@ -357,66 +333,10 @@
                 ']';
     }
 
-<<<<<<< HEAD
-    @Override
-    public void explain(int p, ExplanationForSignedClause explanation) {
-        doExplain(start, duration, end, p, explanation);
-    }
-
     @Override
     public void forEachIntVar(Consumer<IntVar> action) {
         action.accept(start);
         action.accept(duration);
         action.accept(end);
-=======
-    private static class TaskMonitor implements IVariableMonitor<IntVar> {
-        private final IntVar S, D, E;
-        private final boolean isEnum;
-
-        private TaskMonitor(IntVar S, IntVar D, IntVar E, boolean isEnum) {
-            this.S = S;
-            this.D = D;
-            this.E = E;
-            S.addMonitor(this);
-            D.addMonitor(this);
-            E.addMonitor(this);
-            this.isEnum = isEnum;
-        }
-
-        @Override
-        public void onUpdate(IntVar var, IEventType evt) throws ContradictionException {
-            boolean lcg = var.getModel().getSolver().isLCG();
-            boolean fixpoint;
-            do {
-                // start
-                fixpoint = S.updateLowerBound(E.getLB() - D.getUB(), this,
-                        lcg ? Reason.r(E.getMinLit(), D.getMaxLit()) : Reason.undef());
-                fixpoint |= S.updateUpperBound(E.getUB() - D.getLB(), this,
-                        lcg ? Reason.r(E.getMaxLit(), D.getMinLit()) : Reason.undef());
-                // end
-                fixpoint |= E.updateLowerBound(S.getLB() + D.getLB(), this,
-                        lcg ? Reason.r(S.getMinLit(), D.getMinLit()) : Reason.undef());
-                fixpoint |= E.updateUpperBound(S.getUB() + D.getUB(), this,
-                        lcg ? Reason.r(S.getMaxLit(), D.getMaxLit()) : Reason.undef());
-                // duration
-                fixpoint |= D.updateLowerBound(E.getLB() - S.getUB(), this,
-                        lcg ? Reason.r(E.getMinLit(), S.getMaxLit()) : Reason.undef());
-                fixpoint |= D.updateUpperBound(E.getUB() - S.getLB(), this,
-                        lcg ? Reason.r(E.getMaxLit(), S.getMinLit()) : Reason.undef());
-            } while (fixpoint && isEnum);
-        }
-
-        @Override
-        public void forEachIntVar(Consumer<IntVar> action) {
-            action.accept(S);
-            action.accept(D);
-            action.accept(E);
-        }
-
-        @Override
-        public String toString() {
-            return "Task[" + S.getName() + "+" + D.getName() + "=" + E.getName() + "]";
-        }
->>>>>>> f28bd85a
     }
 }