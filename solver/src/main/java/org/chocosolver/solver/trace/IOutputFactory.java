/*
 * This file is part of choco-solver, http://choco-solver.org/
 *
 * Copyright (c) 2025, IMT Atlantique. All rights reserved.
 *
 * Licensed under the BSD 4-clause license.
 *
 * See LICENSE file in the project root for full license information.
 */
package org.chocosolver.solver.trace;

import org.chocosolver.solver.ISelf;
import org.chocosolver.solver.Solver;
import org.chocosolver.solver.propagation.PropagationEngineObserver;
import org.chocosolver.solver.propagation.PropagationObserver;
import org.chocosolver.solver.propagation.PropagationProfiler;
import org.chocosolver.solver.search.loop.monitors.*;
import org.chocosolver.solver.variables.Variable;
import org.chocosolver.util.tools.StringUtils;

import java.io.Closeable;
import java.io.File;
import java.io.PrintWriter;
<<<<<<< HEAD
=======
import java.util.Arrays;
>>>>>>> cec9dbca

/**
 * This aims at simplifying resolution trace output by providing
 * a unique entry point for most (not to say all) resolution message.
 * <br/>
 *
 * @author Charles Prud'homme
 * @version choco
 * @since 12/11/14
 */
public interface IOutputFactory extends ISelf<Solver> {

    /**
     * Default welcome message
     */
    String WELCOME_MESSAGE =
<<<<<<< HEAD
        "** Choco 4.10.18 (2025-01) : Constraint Programming Solver, Copyright (c) 2010-2025";
=======
        "** Choco 5.0.0-beta.1 (2025-02) : Constraint Programming Solver, Copyright (c) 2010-2025";
>>>>>>> cec9dbca

    /**
     * Print the version message.
     */
    default void printVersion() {
        ref().log().bold().blue().println(WELCOME_MESSAGE);
    }

    /**
     * Print (succint) features of the solver given in argument
     */
    default void printFeatures() {
        ref().getMeasures().setReadingTimeCount(System.nanoTime() - ref().getModel().getCreationTime());
        ref().log().printf("- Model[%s] features:\n", ref().getModel().getName());
        ref().log().printf("\tLCG : %s\n", ref().isLCG());
        ref().log().printf("\tVariables : %d\n", ref().getModel().getNbVars());
        ref().log().printf("\tConstraints : %d\n", ref().getModel().getNbCstrs());
        ref().log().printf("\tBuilding time : %.3fs\n", ref().getMeasures().getReadingTimeCount());
        ref().log().printf("\tUser-defined search strategy : %s\n", ref().getModel().getSolver().isDefaultSearchUsed() ? "no" : "yes");
        ref().log().printf("\tComplementary search strategy : %s\n", ref().isSearchCompleted() ? "yes" : "no");
    }

    /**
     * Print (succint) features of the solver given in argument in a single line.
     */
    default void printShortFeatures() {
        ref().getMeasures().setReadingTimeCount(System.nanoTime() - ref().getModel().getCreationTime());
        String st = "Model[" + ref().getModelName() + "], "
                + String.format(
                "%d variables, %d constraints, building time: %.3fs, %s user-defined search strategy, %s complementary search strategy",
                ref().getModel().getNbVars(),
                ref().getModel().getNbCstrs(),
                ref().getMeasures().getReadingTimeCount(),
                ref().getModel().getSolver().isDefaultSearchUsed() ? "w/" : "w/o",
                ref().isSearchCompleted() ? "w/" : "w/o");
        ref().log().bold().println(st);
    }

    /**
     * Print the resolution statistics.
     * <p>
     * Recommended usage: to be called after the resolution step.
     */
    default void printStatistics() {
        printVersion();
        printFeatures();
        ref().log().println(ref().getMeasures().toString());
    }

    /**
     * Output the resolution statistics in a single line.
     * <p>
     * Recommended usage: to be called after the resolution step.
     */
    default void printShortStatistics() {
        ref().log().println(ref().getMeasures().toOneLineString());
    }

    /**
     * Output the resolution statistics in a comma-separated single line.
     * The header is:
     * <pre>
     *     solutionCount;buildingTime(sec);initTime(sec);initPropag(sec);totalTime(sec);objective;nodes;backtracks;fails;restarts;fineProp;coarseProp;
     * </pre>
     */
    default void printCSVStatistics() {
        ref().log().println(ref().getMeasures().toCSV());
    }

    /**
     * Plug a search monitor which calls {@link #printVersion()}
     * and {@link #printStatistics()} before closing the search.
     * <p>
     * Recommended usage: to be called before the resolution step.
     */
    default void showStatistics() {
        ref().plugMonitor(new IMonitorInitialize() {

            @Override
            public void beforeInitialize() {
                printVersion();
                printFeatures();
            }
        });
        ref().plugMonitor(new IMonitorClose() {
            @Override
            public void afterClose() {
                ref().log().println(ref().getMeasures().toString());
            }
        });
    }

    /**
     * Plug a search monitor which calls {@link #printShortStatistics()} before closing the search.
     * <p>
     * Recommended usage: to be called before the resolution step.
     */
    default void showShortStatistics() {
        ref().plugMonitor(new IMonitorClose() {
            @Override
            public void beforeClose() {
                printShortStatistics();
            }
        });
    }


    /**
     * Calls {@link #printShortStatistics()} before the program ends (normally or not)?
     * This adds a shutdown hook.
     * <p>
     * Recommended usage: to be called before the resolution step.
     */
    default void showShortStatisticsOnShutdown() {
        Runtime.getRuntime().addShutdownHook(new Thread(() -> ref().printShortStatistics()));
    }


    /**
     * Plug a search monitor which outputs {@code message} on each solution.
     * <p>
     * Recommended usage: to be called before the resolution step.
     *
     * @param message the message to print.
     */
    default void showSolutions(final IMessage message) {
        ref().plugMonitor((IMonitorSolution) () -> ref().log().println(message.print()));
    }

    /**
     * Plug a search monitor which outputs a message on each solution.
     * <p>
     * Recommended usage: to be called before the resolution step.
     *
     * @see IOutputFactory.DefaultSolutionMessage
     */
    default void showSolutions() {
        showSolutions(new DefaultSolutionMessage(ref()));
    }

    /**
     * Plug a search monitor which outputs a message on each solution, based on the variables
     * given in parameters.
     * <p>
     * Recommended usage: to be called before the resolution step.
     *
     * @see IOutputFactory.DefaultSolutionMessage
     */
    default void showSolutions(Variable... variables) {
        showSolutions(new DefaultSolutionMessage(ref(), variables));
    }

    /**
     * Plug a search monitor which outputs {@code message} on each decision.
     * <p>
     * Recommended usage: to be called before the resolution step.
     *
     * @param message the message to print.
     */
    default void showDecisions(final IMessage message) {
        ref().plugMonitor(new IMonitorDownBranch() {
            @Override
            public void beforeDownBranch(boolean left) {
                ref().log().printf("%s %s ", StringUtils.pad("", ref().getEnvironment().getWorldIndex(), "."),
                        ref().getDecisionPath().lastDecisionToString());
                ref().log().printf(" // %s \n", message.print());
            }
        });
    }

    /**
     * Plug a search monitor which outputs a message on each decision.
     * <p>
     * Recommended usage: to be called before the resolution step.
     *
     * @see IOutputFactory.DefaultSolutionMessage
     */
    default void showDecisions() {
        showDecisions(120);
    }

    /**
     * Plug a search monitor which outputs a message on each decision.
     * <p>
     * Recommended usage: to be called before the resolution step.
     *
     * @param nChars maximum number of characters to output
     *
     * @see IOutputFactory.DefaultSolutionMessage
     */
    default void showDecisions(int nChars) {
        showDecisions(new DefaultDecisionMessage(ref(), nChars));
    }

    /**
     * Plug a search monitor which outputs {@code message} on each restart.
     *
     * <p>
     * Recommended usage: to be called before the resolution step.
     *
     * @param message the message to print.
     */
    default void showRestarts(final IMessage message) {
        ref().plugMonitor(new IMonitorRestart() {
            @Override
            public void afterRestart() {
                ref().log().printf("RUNS %d ", ref().getRestartCount());
                ref().log().printf(" // %s \n", message.print());
            }
        });
    }

    default void showRestarts() {
        showRestarts(() -> ref().toOneLineString());
    }

    /**
     * Plug a search monitor which outputs the contradictions thrown during the search.
     */
    default void showContradiction() {
        ref().plugMonitor((IMonitorContradiction) cex -> ref().log().red().println(String.format("\t/!\\ %s", cex.toString())));
    }

    /**
     * Plug a search monitor which prints a one-line statistics every {@code f} ms.
     *
     * @param f frequency, in millisecond
     */
    default void showStatisticsDuringResolution(long f) {
        if (f > 0) {
            ref().plugMonitor(new LogStatEveryXXms(ref(), f));
        }
    }

    /**
     * Plug a search monitor which prints an array-like statistics during solving like:
     * <p>
     * <pre>
     *         {@code
     *           Objective        |              Measures              |     Progress
     *      CurrentDomain BestBnd | Depth Decisions WrongDecs Restarts | SolCount   Time |
     *        0    47939       -- |    14      1478    71,04%        2 |        0     1s |
     *        3    47536       -- |    18      1878    98,67%        2 |        0     2s |
     *    14626    14626    14626 |   543       499    29,26%        0 |        1    40s |*
     *       ...
     *         }
     *     </pre>
     * </p>
     * Solutions are starred.
     * It uses ASCII code for a better rendering.
     */
    default void verboseSolving(long frequencyInMilliseconds) {
        ref().plugMonitor(new VerboseSolving(ref(), frequencyInMilliseconds));
    }


    /**
     * Create and show a simple dashboard that render resolution statistics every 100 milliseconds.
     */
    default void showDashboard() {
        this.showDashboard(100L);
    }

    /**
     * @Deprecated use {@link #observeSolving()} instead
     */
    @Deprecated
    default void showDashboard(long refresh) {
    }

    /**
     * <p>
     * Plug a propagation observer.
     * It observes activities of propagators and modifications of variables.
     * Note, that this may impact the resolution statistics, since very fine events recording is done.
     * </p>
     *
     * @see #profilePropagation()
     */
    default void observePropagation(PropagationObserver po) {
        ref().setEngine(new PropagationEngineObserver(ref().getModel(), po));
    }

    /**
     * <p>
     * Plug a propagation profiler.
     * It records activities of propagators and modifications of variables.
     * Note, that this may impact the resolution statistics, since very fine events recording is done.
     * </p>
     * <p>
     * Once plugged, calls to {@link PropagationProfiler#writeTo(File, boolean)}
     * or {@link PropagationProfiler#writeTo(PrintWriter, boolean)} will
     * outuput the profiling data to a file (or a writer).
     * </p>
     * <pre> {@code
     * Solver s = m.getSolver();
     * PropagationProfiler profiler = s.profilePropagation();
     * s.findSolution();
     * profiler.writeTo(new File("profiling.txt"));
     * }</pre>
     *
     * @return a propagation profiler
     */
    default PropagationProfiler profilePropagation() {
        PropagationProfiler po = new PropagationProfiler(ref().getModel());
        ref().observePropagation(po);
        return po;
    }

    /**
     * Create and return a {@link SolvingStatisticsFlow} object to observe solving statistics.
     * <p>
     * Then, any call to {@link SolvingStatisticsFlow#toJSON()} will return a JSON String with the updated statistics.
     * <br/>
     * An example of usage is:
     *  <pre>
     *      Solver solver = model.getSolver();
     *      Thread printer = new Thread(() -> {
     *          try {
     *              while (true) {
     *                  Thread.sleep(5);
     *                  System.out.printf("%s\n", SolvingStatisticsFlow.toJSON(solver));
     *              }
     *          } catch (InterruptedException e) {}
     *      });
     *      printer.start();
     *      while(solver.solve());
     *      printer.interrupt();
     *  </pre>
     *
     * @return a {@link SolvingStatisticsFlow} object to observe solving statistics.
     */
    default SolvingStatisticsFlow observeSolving() {
        return new SolvingStatisticsFlow(ref());
    }

    /**
     * Populate a DOT file (<i>gvFilename</i> with search tree to be vizualized with
     * <a href="https://graphviz.org">Graphviz</a>.
     *
     * @param gvFilename dot filename
     * @return a {@link Closeable} object to be closed at the end of resolution
     */
    default Closeable outputSearchTreeToGraphviz(String gvFilename) {
        return new GraphvizGenerator(gvFilename, this.ref());
    }

    /**
     * Populate a GEXF file (<i>gexfFilename</i> with search tree to be vizualized with
     * <a href="https://gephi.org">Gephi</a>.
     *
     * @param gexfFilename dot filename
     * @return a {@link Closeable} object to be closed at the end of resolution
     */
    default Closeable outputSearchTreeToGephi(String gexfFilename) {
        return new GephiGenerator(gexfFilename, this.ref());
    }

    /**
     * @deprecated
     */
    @Deprecated
    default Closeable outputSearchTreeToCPProfiler(boolean domain) {
        return null;
    }

    /**
     * Populate a GEXF file (<i>gexfFilename</i> with constraint netwok to be vizualized with
     * <a href="https://gephi.org">Gephi</a>.
     *
     * @param gexfFilename dot filename
     */
    default void constraintNetworkToGephi(String gexfFilename) {
        GephiNetwork.write(gexfFilename, this.ref().getModel());
    }


    //////////////

    /**
     * The default solution message format
     */
    class DefaultSolutionMessage implements IMessage {

        /**
         * Solver to output
         */
        private final Solver solver;

        private Variable[] vars;

        /**
         * Create a solution message
         *
         * @param solver solver to output
         */
        public DefaultSolutionMessage(Solver solver) {
            this(solver, null);
        }

        /**
         * Create a solution message
         *
         * @param solver solver to output
         * @param vars   variables to output
         */
        public DefaultSolutionMessage(Solver solver, Variable[] vars) {
            this.solver = solver;
            this.vars = vars;
        }

        @Override
        public String print() {
            if (vars == null) {
                vars = Arrays.stream(solver.getSearch().getVariables()).distinct().toArray(Variable[]::new);
            }
            return String.format("- Solution #%s found. %s \n\t%s.",
                    solver.getSolutionCount(),
                    solver.getMeasures().toOneLineString(),
                    printVars()
            );
        }

        private String printVars() {
            StringBuilder s = new StringBuilder(32);
            for (Variable v : vars) {
                s.append(v).append(' ');
            }
            return s.toString();

        }
    }

    /**
     * The default decision message format
     */
    class DefaultDecisionMessage implements IMessage {

        /**
         * Solver to output
         */
        private final Solver solver;
        private final int limit;

        /**
         * Create a decision message
         *
         * @param solver solver to output
         * @param nChars maximum number of characters to output
         */
        public DefaultDecisionMessage(Solver solver, int nChars) {
            this.solver = solver;
            this.limit = nChars;
        }

        @Override
        public String print() {
            Variable[] vars = solver.getSearch().getVariables();
            StringBuilder s = new StringBuilder(32);
            for (int i = 0; i < vars.length && s.length() < limit; i++) {
                s.append(vars[i]).append(' ');
            }
            if (s.length() >= limit) {
                s.append("...");
            }
            return s.toString();
        }

    }
}<|MERGE_RESOLUTION|>--- conflicted
+++ resolved
@@ -21,10 +21,7 @@
 import java.io.Closeable;
 import java.io.File;
 import java.io.PrintWriter;
-<<<<<<< HEAD
-=======
 import java.util.Arrays;
->>>>>>> cec9dbca
 
 /**
  * This aims at simplifying resolution trace output by providing
@@ -41,11 +38,7 @@
      * Default welcome message
      */
     String WELCOME_MESSAGE =
-<<<<<<< HEAD
-        "** Choco 4.10.18 (2025-01) : Constraint Programming Solver, Copyright (c) 2010-2025";
-=======
         "** Choco 5.0.0-beta.1 (2025-02) : Constraint Programming Solver, Copyright (c) 2010-2025";
->>>>>>> cec9dbca
 
     /**
      * Print the version message.
