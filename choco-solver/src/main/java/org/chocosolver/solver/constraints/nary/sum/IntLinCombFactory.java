/**
 * Copyright (c) 2015, Ecole des Mines de Nantes
 * All rights reserved.
 *
 * Redistribution and use in source and binary forms, with or without
 * modification, are permitted provided that the following conditions are met:
 * 1. Redistributions of source code must retain the above copyright
 *    notice, this list of conditions and the following disclaimer.
 * 2. Redistributions in binary form must reproduce the above copyright
 *    notice, this list of conditions and the following disclaimer in the
 *    documentation and/or other materials provided with the distribution.
 * 3. All advertising materials mentioning features or use of this software
 *    must display the following acknowledgement:
 *    This product includes software developed by the <organization>.
 * 4. Neither the name of the <organization> nor the
 *    names of its contributors may be used to endorse or promote products
 *    derived from this software without specific prior written permission.
 *
 * THIS SOFTWARE IS PROVIDED BY <COPYRIGHT HOLDER> ''AS IS'' AND ANY
 * EXPRESS OR IMPLIED WARRANTIES, INCLUDING, BUT NOT LIMITED TO, THE IMPLIED
 * WARRANTIES OF MERCHANTABILITY AND FITNESS FOR A PARTICULAR PURPOSE ARE
 * DISCLAIMED. IN NO EVENT SHALL <COPYRIGHT HOLDER> BE LIABLE FOR ANY
 * DIRECT, INDIRECT, INCIDENTAL, SPECIAL, EXEMPLARY, OR CONSEQUENTIAL DAMAGES
 * (INCLUDING, BUT NOT LIMITED TO, PROCUREMENT OF SUBSTITUTE GOODS OR SERVICES;
 * LOSS OF USE, DATA, OR PROFITS; OR BUSINESS INTERRUPTION) HOWEVER CAUSED AND
 * ON ANY THEORY OF LIABILITY, WHETHER IN CONTRACT, STRICT LIABILITY, OR TORT
 * (INCLUDING NEGLIGENCE OR OTHERWISE) ARISING IN ANY WAY OUT OF THE USE OF THIS
 * SOFTWARE, EVEN IF ADVISED OF THE POSSIBILITY OF SUCH DAMAGE.
 */
package org.chocosolver.solver.constraints.nary.sum;

import org.chocosolver.solver.Solver;
import org.chocosolver.solver.constraints.Constraint;
import org.chocosolver.solver.constraints.Operator;
import org.chocosolver.solver.constraints.extension.TuplesFactory;
import org.chocosolver.solver.variables.IntVar;
import org.chocosolver.solver.variables.VF;

import java.util.Arrays;

import static org.chocosolver.solver.constraints.ICF.*;

/**
 * A factory to reduce and detect specific cases related to integer linear combinations.
 * <p>
 * It aims at first reducing the input (merge coefficients) and then select the right implementation (for performance concerns).
 * <p>
 * 2015.09.24 (cprudhom)
 * <q>
 * dealing with tuples is only relevant for scalar in some very specific cases (eg. mzn 2014, elitserien+handball+handball14.fzn)
 * </q>
 * <p>
 * Created by cprudhom on 13/11/14.
 * Project: choco.
 * @author Charles Prud'homme
 */
public class IntLinCombFactory {

<<<<<<< HEAD
    /**
     * Default algorithm for extension transformation
     */
    private static final String AC = "";

=======
>>>>>>> 500b0ff8
    private IntLinCombFactory() {
    }

    /**
     * Reduce coefficients, and variables if required, when dealing with a sum (all coefficients are implicitly equal to 1)
     *
     * @param VARS     array of integer variables
     * @param OPERATOR an operator among "=", "!=", ">", "<", ">=",>" and "<="
     * @param SUM      the resulting variable
     * @param SOLVER   declaring solver
     * @return a constraint to post or reify
     */
    public static Constraint reduce(IntVar[] VARS, Operator OPERATOR, IntVar SUM, Solver SOLVER) {
        int[] COEFFS = new int[VARS.length];
        Arrays.fill(COEFFS, 1);
        return reduce(VARS, COEFFS, OPERATOR, SUM, SOLVER);
    }


    /**
     * Reduce coefficients, and variables if required, when dealing with a scalar product
     *
     * @param VARS     array of integer variables
     * @param COEFFS   array of integers
     * @param OPERATOR an operator among "=", "!=", ">", "<", ">=",>" and "<="
     * @param SCALAR   the resulting variable
     * @param SOLVER    declaring solver
     * @return a constraint to post or reify
     */
    public static Constraint reduce(IntVar[] VARS, int[] COEFFS, Operator OPERATOR, IntVar SCALAR, Solver SOLVER) {
        // 0. normalize data
        IntVar[] NVARS;
        int[] NCOEFFS;
        int RESULT = 0;
        if (SCALAR.isInstantiated()) {
            RESULT = SCALAR.getValue();
            NVARS = VARS.clone();
            NCOEFFS = COEFFS.clone();
        } else {
            NVARS = new IntVar[VARS.length + 1];
            System.arraycopy(VARS, 0, NVARS, 0, VARS.length);
            NVARS[VARS.length] = SCALAR;
            NCOEFFS = new int[COEFFS.length + 1];
            System.arraycopy(COEFFS, 0, NCOEFFS, 0, COEFFS.length);
            NCOEFFS[COEFFS.length] = -1;
        }
        int k = 0;
        int nbools = 0;
        int nones = 0, nmones = 0;
        int ldom = 0, lidx = -1;
        // 1. reduce coefficients and variables
        // a. quadratic iteration in order to detect multiple occurrences of a variable
        for (int i = 0; i < NVARS.length; i++) {
            if (NVARS[i].isInstantiated()) {
                RESULT -= NVARS[i].getValue() * NCOEFFS[i];
                NCOEFFS[i] = 0;
            } else if (NCOEFFS[i] != 0) {
                int id = NVARS[i].getId();
                for (int j = i + 1; j < NVARS.length; j++) {
                    if (NVARS[j].getId() == id) {
                        NCOEFFS[i] += NCOEFFS[j];
                        NCOEFFS[j] = 0;
                    }
                }
            }
            if (NCOEFFS[i] != 0) {
                if (NVARS[i].isBool()) nbools++; // count number of boolean variables
                if (NCOEFFS[i] == 1) nones++; // count number of coeff set to 1
                if (NCOEFFS[i] == -1) nmones++; // count number of coeff set to -1
                NVARS[k] = NVARS[i];
                NCOEFFS[k] = NCOEFFS[i];
                if (NVARS[k].getDomainSize() > ldom) {
                    lidx = k;
                    ldom = NVARS[k].getDomainSize();
                }
                k++;
            }
        }
        // b. resize arrays if needed
        if (k == 0) {
            switch (OPERATOR) {
                case EQ:
                    return RESULT == 0 ? SOLVER.TRUE() : SOLVER.FALSE();
                case NQ:
                    return RESULT != 0 ? SOLVER.TRUE() : SOLVER.FALSE();
                case LE:
                    return RESULT >= 0 ? SOLVER.TRUE() : SOLVER.FALSE();
                case LT:
                    return RESULT > 0 ? SOLVER.TRUE() : SOLVER.FALSE();
                case GE:
                    return RESULT <= 0 ? SOLVER.TRUE() : SOLVER.FALSE();
                case GT:
                    return RESULT < 0 ? SOLVER.TRUE() : SOLVER.FALSE();
            }
        }
        // 2. resize NVARS and NCOEFFS
        if (k < NVARS.length) {
            NVARS = Arrays.copyOf(NVARS, k, IntVar[].class);
            NCOEFFS = Arrays.copyOf(NCOEFFS, k);
        }
        // and move the variable with the largest domain at the end, it helps when considering extension representation
        if (ldom > 2 && lidx < k - 1) {
            IntVar t = NVARS[k - 1];
            NVARS[k - 1] = NVARS[lidx];
            NVARS[lidx] = t;
            int i = NCOEFFS[k - 1];
            NCOEFFS[k - 1] = NCOEFFS[lidx];
            NCOEFFS[lidx] = i;
        }
        if (nones + nmones == NVARS.length) {
            return selectSum(NVARS, NCOEFFS, OPERATOR, RESULT, SOLVER, nbools);
        } else {
            return selectScalar(NVARS, NCOEFFS, OPERATOR, RESULT, SOLVER);
        }
    }


    /**
     * Select the most relevant Sum constraint to return
     *
     * @param VARS     array of integer variables
     * @param COEFFS   array of integers
     * @param OPERATOR on operator
     * @param RESULT   an integer
     * @param SOLVER   the solver
     * @param nbools   number of boolean variables
     * @return a constraint
     */
    public static Constraint selectSum(IntVar[] VARS, int[] COEFFS, Operator OPERATOR, int RESULT, Solver SOLVER, int nbools) {
        // if the operator is "="
        // 4. detect and return small arity constraints
        switch (VARS.length) {
            case 1:
                if (COEFFS[0] == 1) {
                    return arithm(VARS[0], OPERATOR.toString(), RESULT);
                } else {
                    assert COEFFS[0] == -1;
                    return arithm(VARS[0], Operator.getFlip(OPERATOR.toString()), -RESULT);
                }
            case 2:
                if (COEFFS[0] == 1 && COEFFS[1] == 1) {
                    return arithm(VARS[0], "+", VARS[1], OPERATOR.toString(), RESULT);
                } else if (COEFFS[0] == 1 && COEFFS[1] == -1) {
                    return arithm(VARS[0], "-", VARS[1], OPERATOR.toString(), RESULT);
                } else if (COEFFS[0] == -1 && COEFFS[1] == 1) {
                    return arithm(VARS[1], "-", VARS[0], OPERATOR.toString(), RESULT);
                } else {
                    assert COEFFS[0] == -1 && COEFFS[1] == -1;
                    return arithm(VARS[0], "+", VARS[1], Operator.getFlip(OPERATOR.toString()), -RESULT);
                }
            default:
                int b = 0, e = VARS.length;
                IntVar[] tmpV = new IntVar[e];
                // go down to 0 to ensure that the largest domain variable is on last position
                for (int i = VARS.length - 1; i >= 0; i--) {
                    IntVar key = VARS[i];
                    if (COEFFS[i] > 0) {
                        tmpV[b++] = key;
                    } else if (COEFFS[i] < 0) {
                        tmpV[--e] = key;
                    }
                }
                if (OPERATOR == Operator.GT) {
                    OPERATOR = Operator.GE;
                    RESULT++;
                } else if (OPERATOR == Operator.LT) {
                    OPERATOR = Operator.LE;
                    RESULT--;
                }
                //TODO: deal with clauses and reification
                if (nbools == VARS.length) {
                    if (SOLVER.getSettings().enableIncrementalityOnBoolSum(tmpV.length)) {
                        return new Constraint("BoolSum", new PropSumBoolIncr(VF.toBoolVar(tmpV), b, OPERATOR,
                                VF.fixed(RESULT, SOLVER), 0));
                    } else {
                        return new Constraint("BoolSum", new PropSumBool(VF.toBoolVar(tmpV), b, OPERATOR,
                                VF.fixed(RESULT, SOLVER), 0));
                    }
                }
                if (nbools == VARS.length - 1 && !tmpV[tmpV.length - 1].isBool()) {
                    // the large domain variable is on the last idx
                    assert COEFFS[VARS.length - 1] == -1;
                    if (SOLVER.getSettings().enableIncrementalityOnBoolSum(tmpV.length)) {
                        return new Constraint("BoolSum", new PropSumBoolIncr(VF.toBoolVar(Arrays.copyOf(tmpV, tmpV.length - 1)),
                                b, OPERATOR, tmpV[tmpV.length - 1], RESULT));

                    } else {
                        return new Constraint("BoolSum", new PropSumBool(VF.toBoolVar(Arrays.copyOf(tmpV, tmpV.length - 1)),
                                b, OPERATOR, tmpV[tmpV.length - 1], RESULT));

                    }
                }
                return new Constraint("Sum", new PropSum(tmpV, b, OPERATOR, RESULT));
        }
    }

    /**
     * Select the most relevant ScalarProduct constraint to return
     *
     * @param VARS     array of integer variables
     * @param COEFFS   array of integers
     * @param OPERATOR on operator
     * @param RESULT   an integer
     * @param SOLVER   the solver
     * @return a constraint
     */
    public static Constraint selectScalar(IntVar[] VARS, int[] COEFFS, Operator OPERATOR, int RESULT, Solver SOLVER) {
        if (VARS.length == 1 && OPERATOR == Operator.EQ) {
            return times(VARS[0], COEFFS[0], VF.fixed(RESULT, SOLVER));
        }
        if (VARS.length == 2 && OPERATOR == Operator.EQ && RESULT == 0) {
            if (COEFFS[0] == 1) {
                return times(VARS[1], -COEFFS[1], VARS[0]);
            }
            if (COEFFS[0] == -1) {
                return times(VARS[1], COEFFS[1], VARS[0]);
            }
            if (COEFFS[1] == 1) {
                return times(VARS[0], -COEFFS[0], VARS[1]);
            }
            if (COEFFS[1] == -1) {
                return times(VARS[0], COEFFS[0], VARS[1]);
            }
        }
        if (Operator.EQ == OPERATOR && VARS[VARS.length - 1].hasEnumeratedDomain() && tupleIt(Arrays.copyOf(VARS, VARS.length - 1))) {
            return table(VARS, TuplesFactory.scalar(Arrays.copyOf(VARS, VARS.length - 1), Arrays.copyOf(COEFFS, COEFFS.length - 1),
                    OPERATOR.toString(), VARS[VARS.length - 1], -COEFFS[COEFFS.length - 1], RESULT));
        }
        int b = 0, e = VARS.length;
        IntVar[] tmpV = new IntVar[e];
        int[] tmpC = new int[e];
        for (int i = 0; i < VARS.length; i++) {
            IntVar key = VARS[i];
            if (COEFFS[i] > 0) {
                tmpV[b] = key;
                tmpC[b++] = COEFFS[i];
            } else if (COEFFS[i] < 0) {
                tmpV[--e] = key;
                tmpC[e] = COEFFS[i];
            }
        }
        if (OPERATOR == Operator.GT) {
            OPERATOR = Operator.GE;
            RESULT--;
        } else if (OPERATOR == Operator.LT) {
            OPERATOR = Operator.LE;
            RESULT++;
        }
        return new Constraint("ScalarProduct", new PropScalar(tmpV, tmpC, b, OPERATOR, RESULT));
    }

////////////////////////////////////////////////////////////////////////////////////////////////////////////////////

    /**
     * @param vars array of integer variables
     * @param coefs array of ints
     * @return compute the bounds of the result of scalar product vars*coefs.
     */
    public static int[] getScalarBounds(IntVar[] vars, int[] coefs) {
        int[] ext = new int[2];
        for (int i = 0; i < vars.length; i++) {
            int min = Math.min(0, vars[i].getLB() * coefs[i]);
            min = Math.min(min, vars[i].getUB() * coefs[i]);
            int max = Math.max(0, vars[i].getLB() * coefs[i]);
            max = Math.max(max, vars[i].getUB() * coefs[i]);
            ext[0] += min;
            ext[1] += max;
        }
        return ext;
    }

}<|MERGE_RESOLUTION|>--- conflicted
+++ resolved
@@ -56,14 +56,6 @@
  */
 public class IntLinCombFactory {
 
-<<<<<<< HEAD
-    /**
-     * Default algorithm for extension transformation
-     */
-    private static final String AC = "";
-
-=======
->>>>>>> 500b0ff8
     private IntLinCombFactory() {
     }
 
