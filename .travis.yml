language: java
sudo: false
os:
- linux
jdk:
- oraclejdk8
env:
  global:
  # TEST R
  - secure: hb7XCxuEw3VDF5goORctgcFDwg2Z/WAz1ZHKWNRZmR+M1nN6rgDmwOaJpxepLlU0r/Ku14xspE0yn0nK3P1DFNptXhruDJ1h0+mcwiHdsHOM/Vdo247pPbI9pJTD6gQpNnlgVXAI0s5lkNf3IY2jszzhapKFEMHvnPMFXw/sVzU=
  - secure: LQcrlV3dVHoI2gKGOcDUdLzk32L83SuIK7mN3zNoaWmIh60Q5G1LLsoeEuR0VueY22aNnoOGTI0KmQsTD4JlpebjxWMYpH9SdHTCsge60/fhcv2GhuJwBVD70+Vex7lOKbpuFRQM+JWuyHh8EjWBkjTNYWae1XGzUYBhaJBpgJQ=
   # COVERITY_SCAN_TOKEN
  - secure: SOqRgXwXEaxXYP+zY1C7qIhm09n1Cds4c1yc9TPzokftl8pZKZIbY0bkNl4/HAbDgX0pibrja6nxQ9A1BOuAiCB3mSK7qBPxccq6tvFBhuy2IMxIYFw0tFuP3Cr+NULeYERlLs8wG0oayR8NbdQfYZgFh5+Jzzna133C+X+c/pE=
  # OSS SONATYPE
  - secure: k32Pw9b8d9a14nZdSzAY1PZg7jQzThdedzBO9UcPZlv0S/of4FffOb2/nzCjlN50s2dVo5f31S7EP377Wwp8PPTG7irYCaCgqfCjLzz4EulZaQxIefeMCINpKih2qVx8f/ledNmLmJQZlfcyLtuZPTCMc6lO60lIGT8PeKrjpuU=
  - secure: BMHqOg5IJRltCjTCnQXQtZuCRobAY4t9KbSU/fNRfonJTFRcVuBqjyUwHkgthb130OVbq4SiXmIRmAWvaEZmTmK7kq/3iCKqXo5xpaMP0j8hwW5DTjfAWZLoHTObqtjAjndgJLkD9IUVveSSFKnLHz6L4l1nM9NQrMYtPvw9Aco=
  matrix:
  - GROUP=1s
  - GROUP=10s
install:
- npm install travis-ping
branches:
  only:
  - develop
  - master
  - /^feature.*$/
notifications:
  email:
    recipients:
    - choco@emn.fr
    on_success: always
    on_failure: always
  webhooks:
    urls:
    - https://webhooks.gitter.im/e/26147fbe9b86b606f67d
    on_success: change
    on_failure: always
    on_start: never
script: if [ "${COVERITY_SCAN_BRANCH}" != 1 ]; then mvn clean install -DtestFailureIgnore=true -Dgroups=$GROUP ; fi
addons:
  coverity_scan:
    project:
      name: "chocoteam/choco-solver"
      description: "Build submitted via Travis CI"
    notification_email: choco@emn.fr
    build_command_prepend: "mvn clean"
    build_command:   "mvn -DskipTests=true compile"
    branch_pattern: coverity_scan
after_success:
- bash <(curl -s https://codecov.io/bash)
<<<<<<< HEAD
- "[[ ${TRAVIS_PULL_REQUEST} == 'false' ]] && [[ ${TRAVIS_TAG} == '' ]] && mvn deploy -DskipTests --settings etc/settings.xml"
=======
- [[ ${TRAVIS_PULL_REQUEST} == 'false' ]] && [[ ${TRAVIS_TAG} == '' ]] && mvn deploy -DskipTests --settings etc/settings.xml
>>>>>>> 71f9db81
- travis-ping chocoteam/choco-parsers --branch ${TRAVIS_BRANCH} --token ${GH_TOKEN}<|MERGE_RESOLUTION|>--- conflicted
+++ resolved
@@ -48,9 +48,6 @@
     branch_pattern: coverity_scan
 after_success:
 - bash <(curl -s https://codecov.io/bash)
-<<<<<<< HEAD
 - "[[ ${TRAVIS_PULL_REQUEST} == 'false' ]] && [[ ${TRAVIS_TAG} == '' ]] && mvn deploy -DskipTests --settings etc/settings.xml"
-=======
-- [[ ${TRAVIS_PULL_REQUEST} == 'false' ]] && [[ ${TRAVIS_TAG} == '' ]] && mvn deploy -DskipTests --settings etc/settings.xml
->>>>>>> 71f9db81
-- travis-ping chocoteam/choco-parsers --branch ${TRAVIS_BRANCH} --token ${GH_TOKEN}+#- curl http://testr-1154.appspot.com/assets/testR.py | python
+- travis-ping chocoteam/choco-parsers --branch develop --token ${GH_TOKEN}